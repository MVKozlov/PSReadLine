﻿using System;
using System.Collections.Generic;
using System.Management.Automation.Language;
using System.Windows;

namespace PSConsoleUtilities
{
    public partial class PSConsoleReadLine
    {
        // Yank/Kill state
        private List<string> _killRing;
        private int _killIndex;
        private int _killCommandCount;
        private int _yankCommandCount;
        private int _yankStartPoint;
        private int _yankLastArgCommandCount;
        class YankLastArgState
        {
            internal int argument;
            internal int historyIndex;
            internal int historyIncrement;
            internal int startPoint = -1;
        }
        private YankLastArgState _yankLastArgState;
        private int _visualSelectionCommandCount;

        /// <summary>
        /// Mark the current loction of the cursor for use in a subsequent editing command.
        /// </summary>
        public static void SetMark(ConsoleKeyInfo? key = null, object arg = null)
        {
            _singleton._mark = _singleton._current;
        }

        /// <summary>
        /// The cursor is placed at the location of the mark and the mark is moved
        /// to the location of the cursor.
        /// </summary>
        public static void ExchangePointAndMark(ConsoleKeyInfo? key = null, object arg = null)
        {
            var tmp = _singleton._mark;
            _singleton._mark = _singleton._current;
            _singleton._current = tmp;
            _singleton.PlaceCursor();
        }

        /// <summary>
        /// The contents of the kill ring are cleared.
        /// </summary>
        public static void ClearKillRing()
        {
            if (_singleton._killRing != null)
            {
<<<<<<< HEAD
            _singleton._killRing.Clear();
=======
                _singleton._killRing.Clear();
>>>>>>> f3fbecae
            }
            _singleton._killIndex = -1;    // So first add indexes 0.
        }

        private void Kill(int start, int length, bool prepend)
        {
            if (length > 0)
            {
                var killText = _buffer.ToString(start, length);
                SaveEditItem(EditItemDelete.Create(killText, start));
                _buffer.Remove(start, length);
                _current = start;
                Render();
                if (_killCommandCount > 0)
                {
                    if (prepend)
                    {
                        _killRing[_killIndex] = killText + _killRing[_killIndex];
                    }
                    else
                    {
                        _killRing[_killIndex] += killText;
                    }
                }
                else
                {
                    if (_killRing.Count < Options.MaximumKillRingCount)
                    {
                        _killRing.Add(killText);
                        _killIndex = _killRing.Count - 1;
                    }
                    else
                    {
                        _killIndex += 1;
                        if (_killIndex == _killRing.Count)
                        {
                            _killIndex = 0;
                        }
                        _killRing[_killIndex] = killText;
                    }
                }
            }
            _killCommandCount += 1;
        }

        /// <summary>
        /// Clear the input from the cursor to the end of the input.  The cleared text is placed
        /// in the kill ring.
        /// </summary>
        public static void KillLine(ConsoleKeyInfo? key = null, object arg = null)
        {
            _singleton.Kill(_singleton._current, _singleton._buffer.Length - _singleton._current, false);
        }

        /// <summary>
        /// Clear the input from the start of the input to the cursor.  The cleared text is placed
        /// in the kill ring.
        /// </summary>
        public static void BackwardKillLine(ConsoleKeyInfo? key = null, object arg = null)
        {
            _singleton.Kill(0, _singleton._current, true);
        }

        /// <summary>
        /// Clear the input from the cursor to the end of the current word.  If the cursor
        /// is between words, the input is cleared from the cursor to the end of the next word.
        /// The cleared text is placed in the kill ring.
        /// </summary>
        public static void KillWord(ConsoleKeyInfo? key = null, object arg = null)
        {
            int i = _singleton.FindForwardWordPoint(_singleton.Options.WordDelimiters);
            _singleton.Kill(_singleton._current, i - _singleton._current, false);
        }

        /// <summary>
        /// Clear the input from the cursor to the end of the current word.  If the cursor
        /// is between words, the input is cleared from the cursor to the end of the next word.
        /// The cleared text is placed in the kill ring.
        /// </summary>
        public static void ShellKillWord(ConsoleKeyInfo? key = null, object arg = null)
        {
            var token = _singleton.FindToken(_singleton._current, FindTokenMode.CurrentOrNext);
            var end = (token.Kind == TokenKind.EndOfInput)
                ? _singleton._buffer.Length 
                : token.Extent.EndOffset;
            _singleton.Kill(_singleton._current, end - _singleton._current, false);
        }

        /// <summary>
        /// Clear the input from the start of the current word to the cursor.  If the cursor
        /// is between words, the input is cleared from the start of the previous word to the
        /// cursor.  The cleared text is placed in the kill ring.
        /// </summary>
        public static void BackwardKillWord(ConsoleKeyInfo? key = null, object arg = null)
        {
            int i = _singleton.FindBackwardWordPoint(_singleton.Options.WordDelimiters);
            _singleton.Kill(i, _singleton._current - i, true);
        }

        /// <summary>
        /// Clear the input from the start of the current word to the cursor.  If the cursor
        /// is between words, the input is cleared from the start of the previous word to the
        /// cursor.  The cleared text is placed in the kill ring.
        /// </summary>
        public static void UnixWordRubout(ConsoleKeyInfo? key = null, object arg = null)
        {
            int i = _singleton.FindBackwardWordPoint("");
            _singleton.Kill(i, _singleton._current - i, true);
        }

        /// <summary>
        /// Clear the input from the start of the current word to the cursor.  If the cursor
        /// is between words, the input is cleared from the start of the previous word to the
        /// cursor.  The cleared text is placed in the kill ring.
        /// </summary>
        public static void ShellBackwardKillWord(ConsoleKeyInfo? key = null, object arg = null)
        {
            var token = _singleton.FindToken(_singleton._current, FindTokenMode.Previous);
            var start = token == null 
                ? 0
                : token.Extent.StartOffset;
            _singleton.Kill(start, _singleton._current - start, true);
        }

        /// <summary>
        /// Kill the text between the cursor and the mark.
        /// </summary>
        public static void KillRegion(ConsoleKeyInfo? key = null, object arg = null)
        {
            int start, length;
            _singleton.GetRegion(out start, out length);
            _singleton.Kill(start, length, true);
        }

        private void YankImpl()
        {
            if (_killRing.Count == 0)
                return;

            // Starting a yank session, yank the last thing killed and
            // remember where we started.
            _mark = _yankStartPoint = _current;
            Insert(_killRing[_killIndex]);
            
            _yankCommandCount += 1;
        }

        /// <summary>
        /// Add the most recently killed text to the input.
        /// </summary>
        public static void Yank(ConsoleKeyInfo? key = null, object arg = null)
        {
            _singleton.YankImpl();
        }

        private void YankPopImpl()
        {
            if (_yankCommandCount == 0)
                return;

            _killIndex -= 1;
            if (_killIndex < 0)
            {
                _killIndex = _killRing.Count - 1;
            }
            var yankText = _killRing[_killIndex];
            Replace(_yankStartPoint, _current - _yankStartPoint, yankText);
            _yankCommandCount += 1;
        }

        /// <summary>
        /// If the previous operation was Yank or YankPop, replace the previously yanked
        /// text with the next killed text from the kill ring.
        /// </summary>
        public static void YankPop(ConsoleKeyInfo? key = null, object arg = null)
        {
            _singleton.YankPopImpl();
        }

        void YankArgImpl(YankLastArgState yankLastArgState)
        {
            if (yankLastArgState.historyIndex < 0 || yankLastArgState.historyIndex >= _history.Count)
            {
                Ding();
                return;
            }

            Token[] tokens;
            ParseError[] errors;
            var buffer = _history[yankLastArgState.historyIndex];
            Parser.ParseInput(buffer._line, out tokens, out errors);

            int arg = (yankLastArgState.argument < 0)
                          ? tokens.Length + yankLastArgState.argument - 1
                          : yankLastArgState.argument;
            if (arg < 0 || arg >= tokens.Length)
            {
                Ding();
                return;
            }

            var argText = tokens[arg].Text;
            if (yankLastArgState.startPoint < 0)
            {
                yankLastArgState.startPoint = _current;
                Insert(argText);
            }
            else
            {
                Replace(yankLastArgState.startPoint, _current - yankLastArgState.startPoint, argText);
            }
        }

        /// <summary>
        /// Yank the first argument (after the command) from the previous history line.
        /// With an argument, yank the nth argument (starting from 0), if the argument
        /// is negative, start from the last argument.
        /// </summary>
        public static void YankNthArg(ConsoleKeyInfo? key = null, object arg = null)
        {
            var yankLastArgState = new YankLastArgState
            {
                argument = (arg is int) ? (int)arg : 1,
                historyIndex = _singleton._currentHistoryIndex - 1,
            };
            _singleton.YankArgImpl(yankLastArgState);
        }

        /// <summary>
        /// Yank the last argument from the previous history line.  With an argument,
        /// the first time it is invoked, behaves just like YankNthArg.  If invoked
        /// multiple times, instead it iterates through history and arg sets the direction
        /// (negative reverses the direction.)
        /// </summary>
        public static void YankLastArg(ConsoleKeyInfo? key = null, object arg = null)
        {
            if (arg != null && !(arg is int))
            {
                Ding();
                return;
            }

            _singleton._yankLastArgCommandCount += 1;

            if (_singleton._yankLastArgCommandCount == 1)
            {
                _singleton._yankLastArgState = new YankLastArgState
                {
                    argument = (arg != null) ? (int)arg : -1,
                    historyIncrement = -1,
                    historyIndex = _singleton._currentHistoryIndex - 1
                };

                _singleton.YankArgImpl(_singleton._yankLastArgState);
                return;
            }

            var yankLastArgState = _singleton._yankLastArgState;

            if (arg != null)
            {
                if ((int)arg < 0)
                {
                    yankLastArgState.historyIncrement = -yankLastArgState.historyIncrement;
                }
            }

            yankLastArgState.historyIndex += yankLastArgState.historyIncrement;

            // Don't increment more than 1 out of range so it's quick to get back to being in range.
            if (yankLastArgState.historyIndex < 0)
            {
                Ding();
                yankLastArgState.historyIndex = 0;
            }
            else if (yankLastArgState.historyIndex >= _singleton._history.Count)
            {
                Ding();
                yankLastArgState.historyIndex = _singleton._history.Count - 1;
            }
            else
            {
                _singleton.YankArgImpl(yankLastArgState);
            }
        }

        private void VisualSelectionCommon(Action action)
        {
            if (_singleton._visualSelectionCommandCount == 0)
            {
                SetMark();
            }
            _singleton._visualSelectionCommandCount += 1;
            action();
            _singleton.Render();
        }

        /// <summary>
        /// Adjust the current selection to include the previous character
        /// </summary>
        public static void SelectBackwardChar(ConsoleKeyInfo? key = null, object arg = null)
        {
            _singleton.VisualSelectionCommon(() => BackwardChar(key, arg));
        }

        /// <summary>
        /// Adjust the current selection to include the next character
        /// </summary>
        public static void SelectForwardChar(ConsoleKeyInfo? key = null, object arg = null)
        {
            _singleton.VisualSelectionCommon(() => ForwardChar(key, arg));
        }

        /// <summary>
        /// Adjust the current selection to include the previous word
        /// </summary>
        public static void SelectBackwardWord(ConsoleKeyInfo? key = null, object arg = null)
        {
            _singleton.VisualSelectionCommon(() => BackwardWord(key, arg));
        }

        /// <summary>
        /// Adjust the current selection to include the next word
        /// </summary>
        public static void SelectNextWord(ConsoleKeyInfo? key = null, object arg = null)
        {
            _singleton.VisualSelectionCommon(() => NextWord(key, arg));
        }

        /// <summary>
        /// Adjust the current selection to include the next word using ForwardWord
        /// </summary>
        public static void SelectForwardWord(ConsoleKeyInfo? key = null, object arg = null)
        {
            _singleton.VisualSelectionCommon(() => ForwardWord(key, arg));
        }

        /// <summary>
        /// Adjust the current selection to include the next word using ShellForwardWord
        /// </summary>
        public static void SelectShellForwardWord(ConsoleKeyInfo? key = null, object arg = null)
        {
            _singleton.VisualSelectionCommon(() => ShellForwardWord(key, arg));
        }

        /// <summary>
        /// Adjust the current selection to include the next word using ShellNextWord
        /// </summary>
        public static void SelectShellNextWord(ConsoleKeyInfo? key = null, object arg = null)
        {
            _singleton.VisualSelectionCommon(() => ShellNextWord(key, arg));
        }

        /// <summary>
        /// Adjust the current selection to include the previous word using ShellBackwardWord
        /// </summary>
        public static void SelectShellBackwardWord(ConsoleKeyInfo? key = null, object arg = null)
        {
            _singleton.VisualSelectionCommon(() => ShellBackwardWord(key, arg));
        }

        /// <summary>
        /// Select the entire line
        /// </summary>
        public static void SelectAll(ConsoleKeyInfo? key = null, object arg = null)
        {
            _singleton._visualSelectionCommandCount += 1;
            _singleton._mark = 0;
            _singleton._current = _singleton._buffer.Length;
            _singleton.Render();
        }

        /// <summary>
        /// Adjust the current selection to include from the cursor to the end of the line
        /// </summary>
        public static void SelectLine(ConsoleKeyInfo? key = null, object arg = null)
        {
            _singleton.VisualSelectionCommon(() => EndOfLine(key, arg));
        }

        /// <summary>
        /// Adjust the current selection to include from the cursor to the start of the line
        /// </summary>
        public static void SelectBackwardsLine(ConsoleKeyInfo? key = null, object arg = null)
        {
            _singleton.VisualSelectionCommon(() => BeginningOfLine(key, arg));
        }

        /// <summary>
        /// Paste text from the system clipboard.
        /// </summary>
        public static void Paste(ConsoleKeyInfo? key = null, object arg = null)
        {
            string textToPaste = null;
            ExecuteOnSTAThread(() => {
                if (Clipboard.ContainsText())
                {
                    textToPaste = Clipboard.GetText();
                }
            });

            if (textToPaste != null)
            {
                textToPaste = textToPaste.Replace("\r", "");
                if (_singleton._visualSelectionCommandCount > 0)
                {
                    int start, length;
                    _singleton.GetRegion(out start, out length);
                    Replace(start, length, textToPaste);
                }
                else
                {
                    Insert(textToPaste);
                }
            }
        }

        /// <summary>
        /// Copy selected region to the system clipboard.  If no region is selected, copy the whole line.
        /// </summary>
        public static void Copy(ConsoleKeyInfo? key = null, object arg = null)
        {
            string textToSet;
            if (_singleton._visualSelectionCommandCount > 0)
            {
                int start, length;
                _singleton.GetRegion(out start, out length);
                textToSet = _singleton._buffer.ToString(start, length);
            }
            else
            {
                textToSet = _singleton._buffer.ToString(); 
            }
            ExecuteOnSTAThread(() => Clipboard.SetText(textToSet));
        }

        /// <summary>
        /// If text is selected, copy to the clipboard, otherwise cancel the line.
        /// </summary>
        public static void CopyOrCancelLine(ConsoleKeyInfo? key = null, object arg = null)
        {
            if (_singleton._visualSelectionCommandCount > 0)
            {
                Copy(key, arg);
            }
            else
            {
                CancelLine(key, arg);
            }
        }

        /// <summary>
        /// Delete selected region placing deleted text in the system clipboard.
        /// </summary>
        public static void Cut(ConsoleKeyInfo? key = null, object arg = null)
        {
            if (_singleton._visualSelectionCommandCount > 0)
            {
                int start, length;
                _singleton.GetRegion(out start, out length);
                ExecuteOnSTAThread(() => Clipboard.SetText(_singleton._buffer.ToString(start, length)));
                Delete(start, length);
            }
        }
    }
}<|MERGE_RESOLUTION|>--- conflicted
+++ resolved
@@ -51,11 +51,7 @@
         {
             if (_singleton._killRing != null)
             {
-<<<<<<< HEAD
-            _singleton._killRing.Clear();
-=======
                 _singleton._killRing.Clear();
->>>>>>> f3fbecae
             }
             _singleton._killIndex = -1;    // So first add indexes 0.
         }
