﻿using System;
using System.Collections.Generic;
using System.Diagnostics;
using System.Linq;
using System.Text;

namespace PSConsoleUtilities
{
    public partial class PSConsoleReadLine
    {
        [DebuggerDisplay("{_line}")]
        class HistoryItem
        {
            public string _line;
            public List<EditItem> _edits;
            public int _undoEditIndex;
        }

        // History state
        private HistoryQueue<HistoryItem> _history;
        private Dictionary<string, int> _hashedHistory;
        private int _currentHistoryIndex;
        private int _getNextHistoryIndex;
        private int _searchHistoryCommandCount;
        private int _recallHistoryCommandCount;
        private string _searchHistoryPrefix;
        // When cycling through history, the current line (not yet added to history)
        // is saved here so it can be restored.
        private readonly HistoryItem _savedCurrentLine;

        private const string _forwardISearchPrompt = "fwd-i-search: ";
        private const string _backwardISearchPrompt = "bck-i-search: ";
        private const string _failedForwardISearchPrompt = "failed-fwd-i-search: ";
        private const string _failedBackwardISearchPrompt = "failed-bck-i-search: ";

        private string MaybeAddToHistory(string result, List<EditItem> edits, int undoEditIndex)
        {
            bool addToHistory = !string.IsNullOrWhiteSpace(result) && ((Options.AddToHistoryHandler == null) || Options.AddToHistoryHandler(result));
            if (addToHistory)
            {
                _history.Enqueue(new HistoryItem
                {
                    _line = result,
                    _edits = edits,
                    _undoEditIndex = undoEditIndex
                });
                _currentHistoryIndex = _history.Count;
            }
            if (_demoMode)
            {
                ClearDemoWindow();
            }
            _savedCurrentLine._line = null;
            _savedCurrentLine._edits = null;
            _savedCurrentLine._undoEditIndex = 0;
            return result;
        }

        /// <summary>
        /// Add a command to the history - typically used to restore
        /// history from a previous session.
        /// </summary>
        public static void AddToHistory(string command)
        {
            command = command.Replace("\r\n", "\n");
            _singleton.MaybeAddToHistory(command, new List<EditItem>(), 0);
        }

        /// <summary>
        /// Clears history in PSReadline.  This does not affect PowerShell history.
        /// </summary>
        public static void ClearHistory()
        {
            _singleton._history.Clear();
            _singleton._currentHistoryIndex = 0;
        }

        private void UpdateFromHistory(bool moveCursor)
        {
            string line;
            if (_currentHistoryIndex == _history.Count)
            {
                line = _savedCurrentLine._line;
                _edits = _savedCurrentLine._edits;
                _undoEditIndex = _savedCurrentLine._undoEditIndex;
            }
            else
            {
                line = _history[_currentHistoryIndex]._line;
                _edits = _history[_currentHistoryIndex]._edits;
                _undoEditIndex = _history[_currentHistoryIndex]._undoEditIndex;
            }
            _buffer.Clear();
            _buffer.Append(line);
            if (moveCursor)
            {
                _current = _buffer.Length;
            }
            else if (_current > _buffer.Length)
            {
                _current = _buffer.Length;
            }
            Render();
        }

        private void SaveCurrentLine()
        {
            if (_singleton._currentHistoryIndex == _history.Count)
            {
                _savedCurrentLine._line = _buffer.ToString();
                _savedCurrentLine._edits = _edits;
                _savedCurrentLine._undoEditIndex = _undoEditIndex;
            }
        }

        private void HistoryRecall(int direction)
        {
            int newHistoryIndex;
            if (Options.HistoryNoDuplicates)
            {
                if (_recallHistoryCommandCount == 0)
                {
                    _hashedHistory = new Dictionary<string, int>();
                }

                newHistoryIndex = _currentHistoryIndex;
                while (true)
                {
                    newHistoryIndex = newHistoryIndex + direction;
                    if (newHistoryIndex < 0 && newHistoryIndex >= _history.Count)
                    {
                        break;
                    }
                    var line = _history[newHistoryIndex]._line;
                    int index;
                    if (!_hashedHistory.TryGetValue(line, out index))
                    {
                        _hashedHistory.Add(line, newHistoryIndex);
                        break;
                    }
                    if (index == newHistoryIndex)
                    {
                        break;
                    }
                }
            }
            else
            {
                newHistoryIndex = _currentHistoryIndex + direction;
            }
            _recallHistoryCommandCount += 1;
            if (newHistoryIndex >= 0 && newHistoryIndex < _history.Count)
            {
                _currentHistoryIndex = newHistoryIndex;
                UpdateFromHistory(moveCursor: true);
            }

        }

        /// <summary>
        /// Replace the current input with the 'previous' item from PSReadline history.
        /// </summary>
        public static void PreviousHistory(ConsoleKeyInfo? key = null, object arg = null)
        {
            _singleton.SaveCurrentLine();
<<<<<<< HEAD
            if (_singleton._currentHistoryIndex > 0)
            {
                _singleton._currentHistoryIndex -= 1;
                _singleton.UpdateFromHistory(moveCursor: true);
            }
            if (_singleton._options.EditMode == EditMode.Vi)
            {
                _singleton._current = 0;
                _singleton.PlaceCursor();
            }
=======
            _singleton.HistoryRecall(-1);
>>>>>>> 3223a5f8
        }

        /// <summary>
        /// Replace the current input with the 'next' item from PSReadline history.
        /// </summary>
        public static void NextHistory(ConsoleKeyInfo? key = null, object arg = null)
        {
            _singleton.SaveCurrentLine();
<<<<<<< HEAD
            if (_singleton._currentHistoryIndex < _singleton._history.Count)
            {
                _singleton._currentHistoryIndex += 1;
                _singleton.UpdateFromHistory(moveCursor: true);
            }
            if (_singleton._options.EditMode == EditMode.Vi)
            {
                _singleton._current = 0;
                _singleton.PlaceCursor();
            }
=======
            _singleton.HistoryRecall(+1);
>>>>>>> 3223a5f8
        }

        private void HistorySearch(int direction)
        {
            if (_searchHistoryCommandCount == 0)
            {
                _searchHistoryPrefix = _buffer.ToString(0, _current);
                _emphasisStart = 0;
                _emphasisLength = _current;
                if (Options.HistoryNoDuplicates)
                {
                    _hashedHistory = new Dictionary<string, int>();
                }
            }
            _searchHistoryCommandCount += 1;

            for (int i = _currentHistoryIndex + direction; i >=0 && i < _history.Count; i += direction)
            {
                var line = _history[i]._line;
                if (line.StartsWith(_searchHistoryPrefix, Options.HistoryStringComparison))
                {
                    if (Options.HistoryNoDuplicates)
                    {
                        int index;
                        if (!_hashedHistory.TryGetValue(line, out index))
                        {
                            _hashedHistory.Add(line, i);
                        }
                        else if (index != i)
                        {
                            continue;
                        }
                    }
                    _currentHistoryIndex = i;
                    UpdateFromHistory(moveCursor: true);
                    break;
                }
            }
        }

        /// <summary>
        /// Move to the first item in the history.
        /// </summary>
        public static void BeginningOfHistory(ConsoleKeyInfo? key = null, object arg = null)
        {
            _singleton.SaveCurrentLine();
            _singleton._currentHistoryIndex = 0;
            _singleton.UpdateFromHistory(moveCursor: true);
        }

        /// <summary>
        /// Move to the last item (the current input) in the history.
        /// </summary>
        public static void EndOfHistory(ConsoleKeyInfo? key = null, object arg = null)
        {
            _singleton._currentHistoryIndex = _singleton._history.Count;
            _singleton.UpdateFromHistory(moveCursor: true);
        }

        /// <summary>
        /// Replace the current input with the 'previous' item from PSReadline history
        /// that matches the characters between the start and the input and the cursor.
        /// </summary>
        public static void HistorySearchBackward(ConsoleKeyInfo? key = null, object arg = null)
        {
            _singleton.SaveCurrentLine();
            _singleton.HistorySearch(-1);
        }

        /// <summary>
        /// Replace the current input with the 'next' item from PSReadline history
        /// that matches the characters between the start and the input and the cursor.
        /// </summary>
        public static void HistorySearchForward(ConsoleKeyInfo? key = null, object arg = null)
        {
            _singleton.SaveCurrentLine();
            _singleton.HistorySearch(+1);
        }

        private void UpdateHistoryDuringInteractiveSearch(string toMatch, int direction, ref int searchFromPoint)
        {
            searchFromPoint += direction;
            for (; searchFromPoint >= 0 && searchFromPoint < _history.Count; searchFromPoint += direction)
            {
                var line = _history[searchFromPoint]._line;
                var startIndex = line.IndexOf(toMatch, Options.HistoryStringComparison);
                if (startIndex >= 0)
                {
                    if (Options.HistoryNoDuplicates)
                    {
                        int index;
                        if (!_hashedHistory.TryGetValue(line, out index))
                        {
                            _hashedHistory.Add(line, searchFromPoint);
                        }
                        else if (index != searchFromPoint)
                        {
                            continue;
                        }
                    }
                    _statusLinePrompt = direction > 0 ? _forwardISearchPrompt : _backwardISearchPrompt;
                    _current = startIndex;
                    _emphasisStart = startIndex;
                    _emphasisLength = toMatch.Length;
                    _currentHistoryIndex = searchFromPoint;
                    UpdateFromHistory(moveCursor: Options.HistorySearchCursorMovesToEnd);
                    return;
                }
            }

            // Make sure we're never more than 1 away from being in range so if they
            // reverse direction, the first time they reverse they are back in range.
            if (searchFromPoint < 0)
                searchFromPoint = -1;
            else if (searchFromPoint >= _history.Count)
                searchFromPoint = _history.Count;

            _emphasisStart = -1;
            _emphasisLength = 0;
            _statusLinePrompt = direction > 0 ? _failedForwardISearchPrompt : _failedBackwardISearchPrompt;
            Render();
        }

        private void InteractiveHistorySearchLoop(int direction)
        {
            var searchFromPoint = _currentHistoryIndex;
            var searchPositions = new Stack<int>();
            searchPositions.Push(_currentHistoryIndex);

            if (Options.HistoryNoDuplicates)
            {
                _hashedHistory = new Dictionary<string, int>();
            }

            var toMatch = new StringBuilder(64);
            while (true)
            {
                var key = ReadKey();
                KeyHandler handler;
                _dispatchTable.TryGetValue(key, out handler);
                var function = handler != null ? handler.Action : null;
                if (function == ReverseSearchHistory)
                {
                    UpdateHistoryDuringInteractiveSearch(toMatch.ToString(), -1, ref searchFromPoint);
                }
                else if (function == ForwardSearchHistory)
                {
                    UpdateHistoryDuringInteractiveSearch(toMatch.ToString(), +1, ref searchFromPoint);
                }
                else if (function == BackwardDeleteChar || key == Keys.Backspace || key == Keys.CtrlH)
                {
                    if (toMatch.Length > 0)
                    {
                        toMatch.Remove(toMatch.Length - 1, 1);
                        _statusBuffer.Remove(_statusBuffer.Length - 2, 1);
                        searchPositions.Pop();
                        searchFromPoint = _currentHistoryIndex = searchPositions.Peek();
                        UpdateFromHistory(moveCursor: Options.HistorySearchCursorMovesToEnd);

                        if (_hashedHistory != null)
                        {
                            // Remove any entries with index < searchFromPoint because
                            // we are starting the search from this new index - we always
                            // want to find the latest entry that matches the search string
                            foreach (var pair in _hashedHistory.ToArray())
                            {
                                if (pair.Value < searchFromPoint)
                                {
                                    _hashedHistory.Remove(pair.Key);
                                }
                            }
                        }

                        // Prompt may need to have 'failed-' removed.
                        var toMatchStr = toMatch.ToString();
                        var startIndex = _buffer.ToString().IndexOf(toMatchStr, Options.HistoryStringComparison);
                        if (startIndex >= 0)
                        {
                            _statusLinePrompt = direction > 0 ? _forwardISearchPrompt : _backwardISearchPrompt;
                            _current = startIndex;
                            _emphasisStart = startIndex;
                            _emphasisLength = toMatch.Length;
                            Render();
                        }
                    }
                    else
                    {
                        Ding();
                    }
                }
                else if (key == Keys.Escape)
                {
                    // End search
                    break;
                }
                else if (function == Abort)
                {
                    // Abort search
                    EndOfHistory();
                    break;
                }
                else if (EndInteractiveHistorySearch(key, function))
                {
                    if (_queuedKeys.Count > 0)
                    {
                        // This should almost never happen so being inefficient is fine.
                        var list = new List<ConsoleKeyInfo>(_queuedKeys);
                        _queuedKeys.Clear();
                        _queuedKeys.Enqueue(key);
                        list.ForEach(k => _queuedKeys.Enqueue(k));
                    }
                    else
                    {
                        _queuedKeys.Enqueue(key);
                    }
                    break;
                }
                else
                {
                    toMatch.Append(key.KeyChar);
                    _statusBuffer.Insert(_statusBuffer.Length - 1, key.KeyChar);

                    var toMatchStr = toMatch.ToString();
                    var startIndex = _buffer.ToString().IndexOf(toMatchStr, Options.HistoryStringComparison);
                    if (startIndex < 0)
                    {
                        UpdateHistoryDuringInteractiveSearch(toMatchStr, direction, ref searchFromPoint);
                    }
                    else
                    {
                        _current = startIndex;
                        _emphasisStart = startIndex;
                        _emphasisLength = toMatch.Length;
                        Render();
                    }
                    searchPositions.Push(_currentHistoryIndex);
                }
            }
        }

        private static bool EndInteractiveHistorySearch(ConsoleKeyInfo key, Action<ConsoleKeyInfo?, object> function)
        {
            // Keys < ' ' are control characters
            if (key.KeyChar < ' ')
            {
                return true;
            }

            if ((key.Modifiers & (ConsoleModifiers.Alt | ConsoleModifiers.Control)) != 0)
            {
                return true;
            }

            return false;
        }

        private void InteractiveHistorySearch(int direction)
        {
            SaveCurrentLine();

            // Add a status line that will contain the search prompt and string
            _statusLinePrompt = direction > 0 ? _forwardISearchPrompt : _backwardISearchPrompt;
            _statusBuffer.Append("_");

            Render(); // Render prompt
            InteractiveHistorySearchLoop(direction);

            _hashedHistory = null;

            // Remove our status line
            _statusBuffer.Clear();
            _statusLinePrompt = null;
            _emphasisStart = -1;
            _emphasisLength = 0;

#if FALSE
            int promptStart = _bufferWidth * Options.ExtraPromptLineCount;
            int promptWidth = _initialX;

            // Copy the prompt (ignoring the possible extra lines which we'll leave alone)
            var savedPrompt = new CHAR_INFO[promptWidth];
            Array.Copy(_consoleBuffer, promptStart, savedPrompt, 0, promptWidth);

            string newPrompt = "(reverse-i-search)`': ";
            _initialX = newPrompt.Length;
            int i, j;
            for (i = promptStart, j = 0; j < newPrompt.Length; i++, j++)
            {
                _consoleBuffer[i].UnicodeChar = newPrompt[j];
                _consoleBuffer[i].BackgroundColor = Console.BackgroundColor;
                _consoleBuffer[i].ForegroundColor = Console.ForegroundColor;
            }

            InteractiveHistorySearchLoop(direction);

            // Restore the original prompt
            _initialX = promptWidth;
            Array.Copy(savedPrompt, 0, _consoleBuffer, promptStart, savedPrompt.Length);
#endif

            Render();
        }

        /// <summary>
        /// Perform an incremental forward search through history
        /// </summary>
        public static void ForwardSearchHistory(ConsoleKeyInfo? key = null, object arg = null)
        {
            _singleton.InteractiveHistorySearch(+1);
        }

        /// <summary>
        /// Perform an incremental backward search through history
        /// </summary>
        public static void ReverseSearchHistory(ConsoleKeyInfo? key = null, object arg = null)
        {
            _singleton.InteractiveHistorySearch(-1);
        }
    }
}<|MERGE_RESOLUTION|>--- conflicted
+++ resolved
@@ -163,20 +163,7 @@
         public static void PreviousHistory(ConsoleKeyInfo? key = null, object arg = null)
         {
             _singleton.SaveCurrentLine();
-<<<<<<< HEAD
-            if (_singleton._currentHistoryIndex > 0)
-            {
-                _singleton._currentHistoryIndex -= 1;
-                _singleton.UpdateFromHistory(moveCursor: true);
-            }
-            if (_singleton._options.EditMode == EditMode.Vi)
-            {
-                _singleton._current = 0;
-                _singleton.PlaceCursor();
-            }
-=======
             _singleton.HistoryRecall(-1);
->>>>>>> 3223a5f8
         }
 
         /// <summary>
@@ -185,20 +172,7 @@
         public static void NextHistory(ConsoleKeyInfo? key = null, object arg = null)
         {
             _singleton.SaveCurrentLine();
-<<<<<<< HEAD
-            if (_singleton._currentHistoryIndex < _singleton._history.Count)
-            {
-                _singleton._currentHistoryIndex += 1;
-                _singleton.UpdateFromHistory(moveCursor: true);
-            }
-            if (_singleton._options.EditMode == EditMode.Vi)
-            {
-                _singleton._current = 0;
-                _singleton.PlaceCursor();
-            }
-=======
             _singleton.HistoryRecall(+1);
->>>>>>> 3223a5f8
         }
 
         private void HistorySearch(int direction)
