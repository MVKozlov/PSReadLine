--- conflicted
+++ resolved
@@ -114,15 +114,6 @@
                 SavedTokenState state = null;
 
                 if (!afterLastToken)
-<<<<<<< HEAD
-                {
-                // Figure out the color of the character - if it's in a token,
-                // use the tokens color otherwise use the initial color.
-                    state = tokenStack.Peek();
-                var token = state.Tokens[state.Index];
-                if (i == token.Extent.EndOffset)
-=======
->>>>>>> f3fbecae
                 {
                     // Figure out the color of the character - if it's in a token,
                     // use the tokens color otherwise use the initial color.
@@ -130,13 +121,9 @@
                     var token = state.Tokens[state.Index];
                     if (i == token.Extent.EndOffset)
                     {
-<<<<<<< HEAD
-                        tokenStack.Pop();
-=======
                         if (token == state.Tokens[state.Tokens.Length - 1])
                         {
                             tokenStack.Pop();
->>>>>>> f3fbecae
                             if (tokenStack.Count == 0)
                             {
                                 afterLastToken = true;
@@ -146,24 +133,6 @@
                             }
                             else
                             {
-<<<<<<< HEAD
-                        state = tokenStack.Peek();
-                    }
-                        }
-
-                        if (!afterLastToken)
-                        {
-                    foregroundColor = state.ForegroundColor;
-                    backgroundColor = state.BackgroundColor;
-
-                    token = state.Tokens[++state.Index];
-                }
-                    }
-
-                    if (!afterLastToken && i == token.Extent.StartOffset)
-                {
-                    GetTokenColors(token, out foregroundColor, out backgroundColor);
-=======
                                 state = tokenStack.Peek();
                             }
                         }
@@ -176,7 +145,6 @@
                             token = state.Tokens[++state.Index];
                         }
                     }
->>>>>>> f3fbecae
 
                     if (!afterLastToken && i == token.Extent.StartOffset)
                     {
@@ -205,7 +173,6 @@
                         }
                     }
                 }
-                }
 
                 if (text[i] == '\n')
                 {
@@ -290,15 +257,9 @@
                         WriteBufferLines(_consoleBuffer, ref _initialY);
                         rendered = true;
                         _consoleBuffer[promptChar].ForegroundColor = prevColor;
-<<<<<<< HEAD
-                    }
-                        break;
-                    }
-=======
                     }
                     break;
                 }
->>>>>>> f3fbecae
             }
 
             if (!rendered)
