TOPIC
    about_PSReadline

SHORT DESCRIPTION

    PSReadline provides an improved command line editing experience in
    the PowerShell console.

LONG DESCRIPTION

    PSReadline provides a powerful command line editing experience for the
    PowerShell console.  It provides:

      * Syntax coloring of the command line
      * A visual indication of syntax errors
      * A better multi-line experience (both editing and history)
      * Customizable key bindings
      * Cmd and Emacs modes
      * Many configuration options
      * Bash style completion (optional in Cmd mode, default in Emacs mode)
      * Emacs yank/kill ring
      * PowerShell token based "word" movement and kill
    
    The following functions are available in the class [PSConsoleUtilities.PSConsoleReadLine]:

  Cursor movement
  ---------------

    EndOfLine                (Cmd: <End>                Emacs: <End> or <Ctrl+E>)

        If the input has multiple lines, move to the end of the current line,
        or if already at the end of the line, move to the end of the input.
        If the input has a single line, move to the end of the input.

    BeginningOfLine          (Cmd: <Home>               Emacs: <Home> or <Ctrl+A>)

        If the input has multiple lines, move to the start of the current line,
        or if already at the start of the line, move to the start of the input.
        If the input has a single line, move to the start of the input.

    NextLine                 (Cmd: unbound              Emacs: unbound)

        Move the cursor to the next line if the input has multiple lines.

    PreviousLine             (Cmd: unbound              Emacs: unbound)

        Move the cursor to the previous line if the input has multiple lines.

    ForwardChar              (Cmd: <RightArrow>         Emacs: <RightArrow> or <Ctrl+F>)

        Move the cursor one character to the right.  This may move the cursor to the next
        line of multi-line input.

    BackwardChar             (Cmd: <LeftArrow>          Emacs: <LeftArrow> or <Ctrl+B>)

        Move the cursor one character to the left.  This may move the cursor to the previous
        line of multi-line input.

    ForwardWord              (Cmd: unbound              Emacs: <Alt+F>)

        Move the cursor forward to the end of the current word, or if between words,
        to the end of the next word.  Word delimiter characters can be set with:

            Set-PSReadlineOption -WordDelimiters <string of delimiter characters>

    NextWord                 (Cmd: <Ctrl+RightArrow>    Emacs: unbound)

        Move the cursor forward to the start of the next word.  Word delimiter characters
        can be set with:

            Set-PSReadlineOption -WordDelimiters <string of delimiter characters>

    BackwardWord             (Cmd: <Ctrl+LeftArrow>     Emacs: <Alt+B>)

        Move the cursor back to the start of the current word, or if between words,
        the start of the previous word.  Word delimiter characters
        can be set with:

            Set-PSReadlineOption -WordDelimiters <string of delimiter characters>

    ShellForwardWord         (Cmd: unbound              Emacs: unbound)

        Like ForwardWord except word boundaries are defined by PowerShell token boundaries.

    ShellNextWord            (Cmd: unbound              Emacs: unbound)

        Like NextWord except word boundaries are defined by PowerShell token boundaries.

    ShellBackwardWord        (Cmd: unbound              Emacs: unbound)

        Like BackardWord except word boundaries are defined by PowerShell token boundaries.

    GotoBrace                (Cmd: <Ctrl+}>             Emacs: unbound)

        Go to the matching parenthesis, curly brace, or square bracket.

    AddLine                  (Cmd: <Shift-Enter>        Emacs: <Shift-Enter>)

        The continuation prompt is displayed on the next line and PSReadline waits for
        keys to edit the current input.  This is useful to enter multi-line input as
        a single command even when a single line is complete input by itself.

  Basic editing
  -------------

    CancelLine               (Cmd: unbound              Emacs: unbound)

        Cancel all editing to the line, leave the line of input on the screen but
        return from PSReadline without executing the input.

    RevertLine               (Cmd: <ESC>                Emacs: <Alt+R>)

        Reverts all of the input since the last input was accepted and executed.
        This is equivalent to doing Undo until there is nothing left to undo.

    BackwardDeleteChar       (Cmd: <Backspace>          Emacs: <Backspace> or <Ctrl+H>)

        Delete the character before the cursor.

    DeleteChar               (Cmd: <Delete>             Emacs: <Delete>)

        Delete the character under the cursor.

    DeleteCharOrExit         (Cmd: unbound              Emacs: <Ctrl+D>)

        Like DeleteChar, unless the line is empty, in which case exit the process.

    AcceptLine               (Cmd: <Enter>              Emacs: <Enter> or <Ctrl+M>)

        Attempt to execute the current input.  If the current input is incomplete (for
        example there is a missing closing parenthesis, bracket, or quote, then the
        continuation prompt is displayed on the next line and PSReadline waits for
        keys to edit the current input.

    AcceptAndGetNext         (Cmd: unbound              Emacs: <Ctrl+O>)

        Like AcceptLine, but after the line completes, start editing the next line
        from history.

    ValidateAndAcceptLine    (Cmd: unbound              Emacs: unbound)

        Like AcceptLine but performs additional validation including:

            * Check for additional parse errors
            * Validate command names are all found
            * If using PowerShell V4 or greater, validate the parameters and arguments

        If there are any errors, the error message is displayed and not accepted nor added
        to the history unless you either correct the command line or execute AcceptLine or
        ValidateAndAcceptLine again while the error message is displayed.

    BackwardDeleteLine       (Cmd: <Ctrl+Home>          Emacs: unbound)

        Delete the text from the start of the input to the cursor.

    ForwardDeleteLine        (Cmd: <Ctrl+End>           Emacs: unbound)

        Delete the text from the cursor to the end of the input.

    SelectBackwardChar       (Cmd: <Shift+LeftArrow>    Emacs: <Shift+LeftArrow>)

        Adjust the current selection to include the previous character.

    SelectForwardChar        (Cmd: <Shift+RightArrow>   Emacs: <Shift+RightArrow>)

        Adjust the current selection to include the next character.

    SelectBackwardWord       (Cmd: <Shift+Ctrl+LeftArrow> Emacs: <Alt+Shift+B>)

        Adjust the current selection to include the previous word.

    SelectForwardWord        (Cmd: unbound              Emacs: <Alt+Shift+F>)

        Adjust the current selection to include the next word using ForwardWord.

    SelectNextWord           (Cmd: <Shift+Ctrl+RightArrow> Emacs: unbound)

        Adjust the current selection to include the next word using NextWord.

    SelectShellForwardWord   (Cmd: unbound              Emacs: unbound)

        Adjust the current selection to include the next word using ShellForwardWord.

    SelectShellNextWord      (Cmd: unbound              Emacs: unbound)

        Adjust the current selection to include the next word using ShellNextWord.

    SelectShellBackwardWord  (Cmd: unbound              Emacs: unbound)

        Adjust the current selection to include the previous word using ShellBackwardWord.

    SelectBackwardsLine      (Cmd: <Shift+Home>         Emacs: <Shift+Home>)

        Adjust the current selection to include from the cursor to the start of the line.

    SelectLine               (Cmd: <Shift+End>          Emacs: <Shift+End>)

        Adjust the current selection to include from the cursor to the end of the line.

    SelectAll                (Cmd: <Ctrl+A>             Emacs: unbound)

        Select the entire line. Moves the cursor to the end of the line.

    SelfInsert               (Cmd: <a>, <b>, ...        Emacs: <a>, <b>, ...)

        Insert the key entered.

    Redo                     (Cmd: <Ctrl+Y>             Emacs: unbound)

        Redo an insertion or deletion that was undone by Undo.

    Undo                     (Cmd: <Ctrl+Z>             Emacs: <Ctrl+_>)

        Undo a previous insertion or deletion.

  History
  -------

    ClearHistory             (Cmd: Alt+F7               Emacs: unbound)

        Clears history in PSReadline.  This does not affect PowerShell history.

    PreviousHistory          (Cmd: <UpArrow>            Emacs: <UpArrow> or <Ctrl+P>)

        Replace the current input with the 'previous' item from PSReadline history.

    NextHistory              (Cmd: <DownArrow>          Emacs: <DownArrow> or <Ctrl+N>)

        Replace the current input with the 'next' item from PSReadline history.

    ForwardSearchHistory     (Cmd: <Ctrl+S>             Emacs: <Ctrl+S>)

        Search forward from the current history line interactively.

    ReverseSearchHistory     (Cmd: <Ctrl+R>             Emacs: <Ctrl+R>)

        Search backward from the current history line interactively.

    HistorySearchBackward    (Cmd: <F8>                 Emacs: unbound)

        Replace the current input with the 'previous' item from PSReadline history
        that matches the characters between the start and the input and the cursor.

    HistorySearchForward     (Cmd: <Shift+F8>           Emacs: unbound)

        Replace the current input with the 'next' item from PSReadline history
        that matches the characters between the start and the input and the cursor.

    BeginningOfHistory       (Cmd: unbound              Emacs: <Alt+<>)

        Replace the current input with the last item from PSReadline history.

    EndOfHistory             (Cmd: unbound              Emacs: <Alt+>>)

        Replace the current input with the last item in PSReadline history, which
        is the possibly empty input that was entered before any history commands.

  Tab Completion
  --------------

    TabCompleteNext          (Cmd: <Tab>                Emacs: unbound)

        Attempt to complete the text surrounding the cursor with the next
        available completion.

    TabCompletePrevious      (Cmd: <Shift-Tab>          Emacs: unbound)

        Attempt to complete the text surrounding the cursor with the next
        previous completion.

    Complete                 (Cmd: unbound              Emacs: <Tab>)

        Attempt to perform completion on the text surrounding the cursor.
        If there are multiple possible completions, the longest unambiguous
        prefix is used for completion.  If trying to complete the longest
        unambiguous completion, a list of possible completions is displayed.

    MenuComplete             (Cmd: <Ctrl+Space>         Emacs: <Ctrl+Space>)

        Attempt to perform completion on the text surrounding the cursor.
        If there are multiple possible completions, a list of possible
        completions is displayed and you can select the correct completion
        using the arrow keys or Tab/Shift+Tab. Escape and Ctrl+G cancel
        the menu selection and reverts the line to the state before invoking
        MenuComplete.

    PossibleCompletions      (Cmd: unbound              Emacs: <Alt+Equals>)
    
        Display the list of possible completions.

    SetMark                  (Cmd: unbound              Emacs: <Alt+Space>)

        Mark the current loction of the cursor for use in a subsequent editing command.

    ExchangePointAndMark     (Cmd: unbound              Emacs: <Ctrl+X,Ctrl+X>)

        The cursor is placed at the location of the mark and the mark is moved
        to the location of the cursor.

  Kill/Yank
  ---------

  Kill and yank operate on a clipboard in the PSReadline module.  There is a ring
  buffer called the kill ring - killed text will be added to the kill ring up
  and yank will copy text from the most recent kill.  YankPop will cycle through
  items in the kill ring.  When the kill ring is full, new items will replace the
  oldest items.  A kill operation that is immediately preceded by another kill operation
  will append the previous kill instead of adding a new item or replacing an item
  in the kill ring.  This is how you can cut a part of a line, say for example with multiple
  KillWord operations, then yank them back elsewhere as a single yank.

    KillLine                 (Cmd: unbound              Emacs: <Ctrl+K>)

        Clear the input from the cursor to the end of the line.  The cleared text is placed
        in the kill ring.

    BackwardKillLine         (Cmd: unbound              Emacs: <Ctrl+U> or <Ctrl+X,Backspace>)

        Clear the input from the start of the input to the cursor.  The cleared text is placed
        in the kill ring.

    KillWord                 (Cmd: unbound              Emacs: <Alt+D>)

        Clear the input from the cursor to the end of the current word.  If the cursor
        is between words, the input is cleared from the cursor to the end of the next word.
        The cleared text is placed in the kill ring.

    BackwardKillWord         (Cmd: unbound              Emacs: <Alt+Backspace>)

        Clear the input from the start of the current word to the cursor.  If the cursor
        is between words, the input is cleared from the start of the previous word to the
        cursor.  The cleared text is placed in the kill ring.

    ShellKillWord            (Cmd: unbound              Emacs: unbound)

        Like KillWord except word boundaries are defined by PowerShell token boundaries.

    ShellBackwardKillWord    (Cmd: unbound              Emacs: unbound)

        Like BackwardKillWord except word boundaries are defined by PowerShell token boundaries.

    UnixWordRubout           (Cmd: unbound              Emacs: <Ctrl+W>)

        Like BackwardKillWord except word boundaries are defined by whitespace.

    KillRegion               (Cmd: unbound              Emacs: unbound)

        Kill the text between the cursor and the mark.

    Copy                     (Cmd: <Ctrl+Shift+C>       Emacs: unbound)

        Copy selected region to the system clipboard.  If no region is selected, copy the whole line.

    CopyOrCancelLine         (Cmd: <Ctrl+C>             Emacs: <Ctrl+C>)

        Either copy selected text to the clipboard, or if no text is selected, cancel editing
        the line with CancelLine.

    Cut                      (Cmd: <Ctrl+X>             Emacs: unbound)

        Delete selected region placing deleted text in the system clipboard.

    Yank                     (Cmd: unbound              Emacs: <Ctrl+Y>)

        Add the most recently killed text to the input.

    YankPop                  (Cmd: unbound              Emacs: <Alt+Y>)
    
        If the previous operation was Yank or YankPop, replace the previously yanked
        text with the next killed text from the kill ring.

    ClearKillRing            (Cmd: unbound              Emacs: unbound)

        The contents of the kill ring are cleared.

    Paste                    (Cmd: <Ctrl+V>             Emacs: unbound)

        This is similar to Yank, but uses the system clipboard instead of the kill ring.

    YankLastArg              (Cmd: <Alt+.>              Emacs: <Alt+.>, <Alt+_>)

        Insert the last argument from the previous command in history.  Repeated operations
        will replace the last inserted argument with the last argument from the previous
        command (so Alt+. Alt+. will insert the last argument of the second to last history
        line.)

        With an argument, the first time YankLastArg behaves like YankNthArg.  A negative
        argument on subsequent YankLastArg calls will change the direction while going
        through history.  For example, if you hit Alt+. one too many times, you can type
        Alt+- Alt+. to reverse the direction.

        Arguments are based on PowerShell tokens.

    YankNthArg               (Cmd: unbound              Emacs: <Alt+Ctrl+Y>)

        Insert the first argument (not the command name) of the previous command in history.

        With an argument, insert the nth argument where 0 is typically the command.  Negative
        arguments start from the end.

        Arguments are based on PowerShell tokens.

  Miscellaneous
  -------------

    Abort                    (Cmd: unbound              Emacs: <Ctrl+G>)

        Abort the current action, e.g. stop interactive history search.
        Does not cancel input like CancelLine.

    CharacterSearch          (Cmd: <F3>                 Emacs: <Ctrl+]>)

        Read a key and search forwards for that character.  With an argument, search
        forwards for the nth occurance of that argument.  With a negative argument,
        searches backwards.

    CharacterSearchBackward  (Cmd: <Shift+F3>           Emacs: <Alt+Ctrl+]>)

        Like CharacterSearch, but searches backwards.  With a negative argument, searches
        forwards.

    ClearScreen              (Cmd: <Ctrl+L>             Emacs: <Ctrl+L>)

        Clears the screen and displays the current prompt and input at the top of the screen.

    DigitArgument            (Cmd: unbound              Emacs: <Alt+[0..9]>,,<Alt+->)

        Used to pass numeric arguments to functions like CharacterSearch or YankNthArg.
        Alt+- toggles the argument to be negative/non-negative.  To enter 80 '*' characters,
        you could type Alt+8 Alt+0 *.

    CaptureScreen            (Cmd: unbound              Emacs: unbound)

        Copies selected lines to the clipboard in both text and rtf formats.  Use up/down
        arrow keys to the first line to select, then Shift+UpArrow/Shift+DownArrow to select
        multiple lines.  After selecting, press Enter to copy the text.  Escape/Ctrl+C/Ctrl+G
        will cancel so nothing is copied to the clipboard.

    DisableDemoMode          (Cmd: unbound              Emacs: unbound)

        Turn off demo mode.

    EnableDemoMode           (Cmd: unbound              Emacs: unbound)

        Turn on demo mode.  Displays a window below the input line that shows which
        keys are typed.

    InvokePrompt             (Cmd: unbound              Emacs: unbound)

        Erases the current prompt and calls the prompt function to redisplay
        the prompt.  Useful for custom key handlers that change state, e.g.
        change the current directory.

    WhatIsKey                (Cmd: <Alt+?>              Emacs: <Alt+?>)

        Read a key or chord and display the key binding.

    ShowKeyBindings          (Cmd: <Ctrl+Alt+?>         Emacs: <Ctrl+Alt+?>)

        Show all of the currently bound keys.

    ScrollDisplayUp          (Cmd: <PageUp>             Emacs: <PageUp>)

        Scroll the display up one screen.

    ScrollDisplayUpLine      (Cmd: <Ctrl+PageUp>        Emacs: <Ctrl+PageUp>)

        Scroll the display up one line.

    ScrollDisplayDown        (Cmd: <PageDown>           Emacs: <PageDown>)

        Scroll the display down one screen.

    ScrollDisplayDownLine    (Cmd: <Ctrl+PageDown>      Emacs: <Ctrl+PageDown>)

        Scroll the display down one line.

    ScrollDisplayTop         (Cmd: unbound              Emacs: <Ctrl+Home>)

        Scroll the display to the top.

    ScrollDisplayToCursor    (Cmd: unbound              Emacs: <Ctrl+End>)

        Scroll the display to the cursor.

  Custom Key Bindings
  -------------------

  PSReadline supports custom key bindings using the cmdlet Set-PSReadlineKeyHandler.  Most
  custom key bindings will call one of the above functions, for example:

      Set-PSReadlineKeyHandler -Key UpArrow -Function HistorySearchBackward

  You can bind a ScriptBlock to a key.  The ScriptBlock can do pretty much anything you want.
  Some useful examples include:

      * edit the command line
      * opening a new window (e.g. help)
      * change directories without changing the command line

  The ScriptBlock is passed two arguments:

      * $key - A [ConsoleKeyInfo] that is the key that triggered the custom binding.  If you bind
               the same ScriptBlock to multiple keys and need to perform different actions depending
               on the key, you can check $key.  Many custom bindings ignore this argument.
      * $arg - An arbitrary argument.  Most often, this would be an integer argument that the user
               passes from the key bindings DigitArgument.  If your binding doesn't accept arguments,
               it's reasonable to ignore this argument.

  Let's take a look at an example that adds a command line to history without executing it.  This is
  useful when you realize you forgot to do something, but don't want to re-enter the command line
  you've already entered.

        Set-PSReadlineKeyHandler -Key Alt+w `
                                 -BriefDescription SaveInHistory `
                                 -LongDescription "Save current line in history but do not execute" `
                                 -ScriptBlock {
            param($key, $arg)   # The arguments are ignored in this example

            # We need the command line, GetBufferState gives us that (with the cursor position)
            $line = $null
            $cursor = $null
            [PSConsoleUtilities.PSConsoleReadLine]::GetBufferState([ref]$line, [ref]$cursor)

            # AddToHistory saves the line in history, but does not execute the line.
            [PSConsoleUtilities.PSConsoleReadLine]::AddToHistory($line)

            # RevertLine is like pressing Escape.
            [PSConsoleUtilities.PSConsoleReadLine]::RevertLine()
        }

  You can see many more examples in the file SamplePSReadlineProfile.ps1 which is installed in the
  PSReadline module folder.

  Most key bindings will want to take advantage of some helper functions for editing the command
  line those APIs are documented in the next section.

  Custom Key Binding Support APIs
  -------------------------------

  The following functions are public in PSConsoleUtilities.PSConsoleReadline, but cannot be directly
  bound to a key.  Most are useful in custom key bindings.

    void AddToHistory(string command)

        Add a command line to history without executing it.

    void ClearKillRing()

        Clear the kill ring.  This is mostly used for testing.

    void Delete(int start, int length)

        Delete length characters from start.  This operation supports undo/redo.

    void Ding()

        Perform the Ding action based on the users perference.

    void GetBufferState([ref] string input, [ref] int cursor)
    void GetBufferState([ref] Ast ast, [ref] Token[] tokens, [ref] ParseError[] parseErrors, [ref] int cursor)

        These two functions retrieve useful information about the current state of
        the input buffer.  The first is more commonly used for simple cases.  The
        second is used if your binding is doing something more advanced with the Ast.

    IEnumerable[PSConsoleUtilities.KeyHandler] GetKeyHandlers(bool includeBound, bool includeUnbound)

        This function is used by Get-PSReadlineKeyHandler and probably isn't useful in a custom
        key binding.

    PSConsoleUtilities.PSConsoleReadlineOptions GetOptions()

        This function is used by Get-PSReadlineOption and probably isn't too useful in a custom
        key binding.

    void GetSelectionState([ref] int start, [ref] int length)

        If there is no selection on the command line, -1 will be returned in both start and length.
        If there is a selection on the command line, the start and length of the selection are returned.

    void Insert(char c)
    void Insert(string s)

        Insert a character or string at the cursor.  This operation supports undo/redo.

    string ReadLine(runspace remoteRunspace, System.Management.Automation.EngineIntrinsics engineIntrinsics)

        This is the main entrypoint to PSReadline. It does not support recursion, so is not useful
        in a custom key binding.
<<<<<<< HEAD
    
    void RemoveKeyHandler(string[] key)

        This function is used by Remove-PSReadlineKeyHandler and probably isn't too useful in a
        custom key binding.
=======

    void RemoveKeyHandler(string[] key)

        This function is used by Remove-PSReadlineKeyHandler and probably isn't too useful in a
        custom key binding.

    void Replace(int start, int length, string replacement)
    
        Replace some of the input.  This operation supports undo/redo.
        This is preferred over Delete followed by Insert because it is treated as a single action
        for undo.

    void SetCursorPosition(int cursor)
>>>>>>> f3fbecae

    void Replace(int start, int length, string replacement)
    
        Replace some of the input.  This operation supports undo/redo.
        This is preferred over Delete followed by Insert because it is treated as a single action
        for undo.

<<<<<<< HEAD
    void SetCursorPosition(int cursor)

        Move the cursor to the given offset.  Cursor movement is not tracked for undo.

    void SetOptions(PSConsoleUtilities.SetPSReadlineOption options)

=======
    void SetOptions(PSConsoleUtilities.SetPSReadlineOption options)

>>>>>>> f3fbecae
        This function is a helper method used by the cmdlet Set-PSReadlineOption, but might be
        useful to a custom key binding that wants to temporarily change a setting.

    bool TryGetArgAsInt(System.Object arg, [ref] int numericArg, int defaultNumericArg)

        This helper method is used for custom bindings that honor DigitArgument.  A typical call
        looks like:

            [int]$numericArg = 0
            [PSConsoleUtilities.PSConsoleReadLine]::TryGetArgAsInt($arg, [ref]$numericArg, 1)

POWERSHELL COMPATIBILITY
    
    PSReadline requires PowerShell version 3 or greater and the console host.  It
    will not work in the ISE.

FEEDBACK

    https://github.com/lzybkr/PSReadline
   
CONTRIBUTING TO PSREADLINE

    Feel free to submit a pull request or submit feedback on the github page.

SEE ALSO

    PSReadline is heavily influenced by the GNU Readline library:

        http://tiswww.case.edu/php/chet/readline/rltop.html<|MERGE_RESOLUTION|>--- conflicted
+++ resolved
@@ -588,13 +588,6 @@
 
         This is the main entrypoint to PSReadline. It does not support recursion, so is not useful
         in a custom key binding.
-<<<<<<< HEAD
-    
-    void RemoveKeyHandler(string[] key)
-
-        This function is used by Remove-PSReadlineKeyHandler and probably isn't too useful in a
-        custom key binding.
-=======
 
     void RemoveKeyHandler(string[] key)
 
@@ -608,25 +601,11 @@
         for undo.
 
     void SetCursorPosition(int cursor)
->>>>>>> f3fbecae
-
-    void Replace(int start, int length, string replacement)
-    
-        Replace some of the input.  This operation supports undo/redo.
-        This is preferred over Delete followed by Insert because it is treated as a single action
-        for undo.
-
-<<<<<<< HEAD
-    void SetCursorPosition(int cursor)
 
         Move the cursor to the given offset.  Cursor movement is not tracked for undo.
 
     void SetOptions(PSConsoleUtilities.SetPSReadlineOption options)
 
-=======
-    void SetOptions(PSConsoleUtilities.SetPSReadlineOption options)
-
->>>>>>> f3fbecae
         This function is a helper method used by the cmdlet Set-PSReadlineOption, but might be
         useful to a custom key binding that wants to temporarily change a setting.
 
