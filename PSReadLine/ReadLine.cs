--- conflicted
+++ resolved
@@ -130,11 +130,7 @@
                     //   - the console is exiting
                     //   - 300ms - to process events if we're idle
 
-<<<<<<< HEAD
-                    handleId = WaitHandle.WaitAny(_singleton._waitHandles, 300);
-=======
                     handleId = WaitHandle.WaitAny(_singleton._requestKeyWaitHandles, 300);
->>>>>>> f3fbecae
                     if (handleId != WaitHandle.WaitTimeout)
                         break;
 
@@ -390,9 +386,8 @@
                 if (movingAtEndOfLineCount == _moveToLineCommandCount)
                 {
                     _moveToLineCommandCount = 0;
-                }
-<<<<<<< HEAD
-            }
+            }
+        }
         }
 
         T CalloutUsingDefaultConsoleMode<T>(Func<T> func)
@@ -411,27 +406,6 @@
             }
         }
 
-=======
-            }
-        }
-
-        T CalloutUsingDefaultConsoleMode<T>(Func<T> func)
-        {
-            var handle = NativeMethods.GetStdHandle((uint) StandardHandleId.Input);
-            uint psReadlineConsoleMode;
-            NativeMethods.GetConsoleMode(handle, out psReadlineConsoleMode);
-            try
-            {
-                NativeMethods.SetConsoleMode(handle, _prePSReadlineConsoleMode);
-                return func();
-            }
-            finally
-            {
-                NativeMethods.SetConsoleMode(handle, psReadlineConsoleMode);
-            }
-        }
-
->>>>>>> f3fbecae
         void CalloutUsingDefaultConsoleMode(Action action)
         {
             CalloutUsingDefaultConsoleMode<object>(() => { action(); return null; });
@@ -460,11 +434,7 @@
                 }
                 else
                 {
-<<<<<<< HEAD
                 handler.Action(key, arg);
-=======
-                    handler.Action(key, arg);
->>>>>>> f3fbecae
                 }
 
                 if (_renderForDemoNeeded)
@@ -504,7 +474,7 @@
                     _singleton._closingWaitHandle.Set();
                     _singleton._readKeyThread.Join(); // may need to wait for history to be written
                 };
-            }
+        }
 
             _singleton._readKeyThread = new Thread(_singleton.ReadKeyThreadProc) {IsBackground = true};
             _singleton._readKeyThread.Start();
@@ -554,7 +524,7 @@
             {
                 DelayedOneTimeInitialize();
                 _delayedOneTimeInitCompleted = true;
-            }
+        }
 
             _engineIntrinsics = engineIntrinsics;
             _buffer.Clear();
@@ -611,7 +581,7 @@
             {
                 _searchHistoryCommandCount = 0;
             }
-        }
+            }
 
         private void DelayedOneTimeInitialize()
         {
