﻿/********************************************************************++
Copyright (c) Microsoft Corporation.  All rights reserved.
--********************************************************************/

using System;
using System.Collections.Generic;
using System.Diagnostics;
using System.Diagnostics.CodeAnalysis;
using System.Globalization;
using System.Management.Automation;
using System.Management.Automation.Language;
using System.Management.Automation.Runspaces;
using System.Runtime.InteropServices;
using System.Text;
using System.Threading;
using Microsoft.PowerShell.Commands;
using Microsoft.PowerShell.Internal;

[module: SuppressMessage("Microsoft.Design", "CA1014:MarkAssembliesWithClsCompliant")]

namespace Microsoft.PowerShell
{
    [SuppressMessage("Microsoft.Design", "CA1032:ImplementStandardExceptionConstructors")]
    [SuppressMessage("Microsoft.Usage", "CA2237:MarkISerializableTypesWithSerializable")]
    class ExitException : Exception { }

    public partial class PSConsoleReadLine : IPSConsoleReadLineMockableMethods
    {
        private static readonly PSConsoleReadLine _singleton = new PSConsoleReadLine();

        private bool _delayedOneTimeInitCompleted;

        private IPSConsoleReadLineMockableMethods _mockableMethods;

        private EngineIntrinsics _engineIntrinsics;
        private static GCHandle _breakHandlerGcHandle;
        private Thread _readKeyThread;
        private AutoResetEvent _readKeyWaitHandle;
        private AutoResetEvent _keyReadWaitHandle;
        private ManualResetEvent _closingWaitHandle;
        private WaitHandle[] _threadProcWaitHandles;
        private WaitHandle[] _requestKeyWaitHandles;
        private uint _prePSReadlineConsoleMode;

        private readonly StringBuilder _buffer;
        private readonly StringBuilder _statusBuffer;
        private bool _statusIsErrorMessage;
        private string _statusLinePrompt;
        private List<EditItem> _edits;
        private int _editGroupStart;
        private int _undoEditIndex;
        private int _mark;
        private bool _inputAccepted;
        private readonly Queue<ConsoleKeyInfo> _queuedKeys;
        private Stopwatch _lastRenderTime;
        private static Stopwatch _readkeyStopwatch = new Stopwatch();

        // Save a fixed # of keys so we can reconstruct a repro after a crash
        private readonly static HistoryQueue<ConsoleKeyInfo> _lastNKeys = new HistoryQueue<ConsoleKeyInfo>(200);

        // Tokens etc.
        private Token[] _tokens;
        private Ast _ast;
        private ParseError[] _parseErrors;

        [ExcludeFromCodeCoverage]
        ConsoleKeyInfo IPSConsoleReadLineMockableMethods.ReadKey()
        {
            var key = Console.ReadKey(true);
            _lastNKeys.Enqueue(key);
            return key;
        }

        [ExcludeFromCodeCoverage]
        bool IPSConsoleReadLineMockableMethods.KeyAvailable()
        {
            return Console.KeyAvailable;
        }

        bool IPSConsoleReadLineMockableMethods.RunspaceIsRemote(Runspace runspace)
        {
            return runspace != null && runspace.ConnectionInfo != null;
        }

        private void ReadOneOrMoreKeys()
        {
            _readkeyStopwatch.Restart();
            while (_mockableMethods.KeyAvailable())
            {
                _queuedKeys.Enqueue(_mockableMethods.ReadKey());
                if (_readkeyStopwatch.ElapsedMilliseconds > 2)
                {
                    // Don't spend too long in this loop if there are lots of queued keys
                    break;
                }
            }

            if (_queuedKeys.Count == 0)
            {
                var key = _mockableMethods.ReadKey();
                _queuedKeys.Enqueue(key);
            }
        }

        private void ReadKeyThreadProc()
        {
            while (true)
            {
                // Wait until ReadKey tells us to read a key (or it's time to exit).
                int handleId = WaitHandle.WaitAny(_singleton._threadProcWaitHandles);
                if (handleId == 1) // It was the _closingWaitHandle that was signaled.
                    break;

                ReadOneOrMoreKeys();

                // One or more keys were read - let ReadKey know we're done.
                _keyReadWaitHandle.Set();
            }
        }

        private static ConsoleKeyInfo ReadKey()
        {
            // Reading a key is handled on a different thread.  During process shutdown,
            // PowerShell will wait in it's ConsoleCtrlHandler until the pipeline has completed.
            // If we're running, we're most likely blocked waiting for user input.
            // This is a problem for two reasons.  First, exiting takes a long time (5 seconds
            // on Win8) because PowerShell is waiting forever, but the OS will forcibly terminate
            // the console.  Also - if there are any event handlers for the engine event
            // PowerShell.Exiting, those handlers won't get a chance to run.
            //
            // By waiting for a key on a different thread, our pipeline execution thread
            // (the thread Readline is called from) avoid being blocked in code that can't
            // be unblocked and instead blocks on events we control.

            // First, set an event so the thread to read a key actually attempts to read a key.
            _singleton._readKeyWaitHandle.Set();

            int handleId;
            System.Management.Automation.PowerShell ps = null;

            try
            {
                while (true)
                {
                    // Next, wait for one of three things:
                    //   - a key is pressed
                    //   - the console is exiting
                    //   - 300ms - to process events if we're idle

                    handleId = WaitHandle.WaitAny(_singleton._requestKeyWaitHandles, 300);
                    if (handleId != WaitHandle.WaitTimeout)
                        break;

                    // If we timed out, check for event subscribers (which is just
                    // a hint that there might be an event waiting to be processed.)
                    var eventSubscribers = _singleton._engineIntrinsics.Events.Subscribers;
                    if (eventSubscribers.Count > 0)
                    {
                        bool runPipelineForEventProcessing = false;
                        foreach (var sub in eventSubscribers)
                        {
                            if (sub.SourceIdentifier.Equals("PowerShell.OnIdle", StringComparison.OrdinalIgnoreCase))
                            {
                                // There is an OnIdle event.  We're idle because we timed out.  Normally
                                // PowerShell generates this event, but PowerShell assumes the engine is not
                                // idle because it called PSConsoleHostReadline which isn't returning.
                                // So we generate the event intstead.
                                _singleton._engineIntrinsics.Events.GenerateEvent("PowerShell.OnIdle", null, null, null);
                                runPipelineForEventProcessing = true;
                                break;
                            }

                            // If there are any event subscribers that have an action (which might
                            // write to the console) and have a source object (i.e. aren't engine
                            // events), run a tiny useless bit of PowerShell so that the events
                            // can be processed.
                            if (sub.Action != null && sub.SourceObject != null)
                            {
                                runPipelineForEventProcessing = true;
                                break;
                            }
                        }

                        if (runPipelineForEventProcessing)
                        {
                            if (ps == null)
                            {
                                ps = System.Management.Automation.PowerShell.Create(RunspaceMode.CurrentRunspace);
                                ps.AddScript("0");
                            }

                            // To detect output during possible event processing, see if the cursor moved
                            // and rerender if so.
                            var y = Console.CursorTop;
                            ps.Invoke();
                            if (y != Console.CursorTop)
                            {
                                _singleton._initialY = Console.CursorTop;
                                _singleton.Render();
                            }
                        }
                    }
                }
            }
            finally
            {
                if (ps != null) { ps.Dispose(); }
            }

            if (handleId == 1)
            {
                // The console is exiting - throw an exception to unwind the stack to the point
                // where we can return from ReadLine.
                if (_singleton.Options.HistorySaveStyle == HistorySaveStyle.SaveAtExit)
                {
                    _singleton.SaveHistoryAtExit();
                }
                _singleton._historyFileMutex.Dispose();

                throw new OperationCanceledException();
            }

            var key = _singleton._queuedKeys.Dequeue();
            return key;
        }

        private void PrependQueuedKeys(ConsoleKeyInfo key)
        {
            if (_queuedKeys.Count > 0)
            {
                // This should almost never happen so being inefficient is fine.
                var list = new List<ConsoleKeyInfo>(_queuedKeys);
                _queuedKeys.Clear();
                _queuedKeys.Enqueue(key);
                list.ForEach(k => _queuedKeys.Enqueue(k));
            }
            else
            {
                _queuedKeys.Enqueue(key);
            }
        }

        private bool BreakHandler(ConsoleBreakSignal signal)
        {
            if (signal == ConsoleBreakSignal.Close || signal == ConsoleBreakSignal.Shutdown)
            {
                // Set the event so ReadKey throws an exception to unwind.
                _closingWaitHandle.Set();
            }

            return false;
        }

        /// <summary>
        /// Entry point - called from the PowerShell function PSConsoleHostReadline
        /// after the prompt has been displayed.
        /// </summary>
        /// <returns>The complete command line.</returns>
        public static string ReadLine(Runspace runspace, EngineIntrinsics engineIntrinsics)
        {
            var handle = NativeMethods.GetStdHandle((uint) StandardHandleId.Input);
            NativeMethods.GetConsoleMode(handle, out _singleton._prePSReadlineConsoleMode);
            bool firstTime = true;
            while (true)
            {
                try
                {
                    // Clear a couple flags so we can actually receive certain keys:
                    //     ENABLE_PROCESSED_INPUT - enables Ctrl+C
                    //     ENABLE_LINE_INPUT - enables Ctrl+S
                    // Also clear a couple flags so we don't mask the input that we ignore:
                    //     ENABLE_MOUSE_INPUT - mouse events
                    //     ENABLE_WINDOW_INPUT - window resize events
                    var mode = _singleton._prePSReadlineConsoleMode &
                        ~(NativeMethods.ENABLE_PROCESSED_INPUT |
                          NativeMethods.ENABLE_LINE_INPUT |
                          NativeMethods.ENABLE_WINDOW_INPUT |
                          NativeMethods.ENABLE_MOUSE_INPUT);
                    NativeMethods.SetConsoleMode(handle, mode);

                    if (firstTime)
                    {
                        firstTime = false;
                        _singleton.Initialize(runspace, engineIntrinsics);
                    }

                    return _singleton.InputLoop();
                }
                catch (OperationCanceledException)
                {
                    // Console is exiting - return value isn't too critical - null or 'exit' could work equally well.
                    return "";
                }
                catch (ExitException)
                {
                    return "exit";
                }
                catch (Exception e)
                {
                    // If we're running tests, just throw.
                    if (_singleton._mockableMethods != _singleton)
                    {
                        throw;
                    }

                    while (e.InnerException != null)
                    {
                        e = e.InnerException;
                    }
                    var oldColor = Console.ForegroundColor;
                    Console.ForegroundColor = ConsoleColor.Red;
                    Console.WriteLine(PSReadLineResources.OopsAnErrorMessage1);
                    Console.ForegroundColor = oldColor;
                    var sb = new StringBuilder();
                    for (int i = 0; i < _lastNKeys.Count; i++)
                    {
                        sb.Append(' ');
                        sb.Append(_lastNKeys[i].ToGestureString());

                        KeyHandler handler;
                        if (_singleton._dispatchTable.TryGetValue(_lastNKeys[i], out handler) &&
                            "AcceptLine".Equals(handler.BriefDescription, StringComparison.OrdinalIgnoreCase))
                        {
                            // Make it a little easier to see the keys
                            sb.Append('\n');
                        }
                        // TODO: print non-default function bindings and script blocks
                    }

                    Console.WriteLine(PSReadLineResources.OopsAnErrorMessage2, _lastNKeys.Count, sb, e);
                    var lineBeforeCrash = _singleton._buffer.ToString();
                    _singleton.Initialize(runspace, _singleton._engineIntrinsics);
                    InvokePrompt();
                    Insert(lineBeforeCrash);
                }
                finally
                {
                    NativeMethods.SetConsoleMode(handle, _singleton._prePSReadlineConsoleMode);
                }
            }
        }

        private string InputLoop()
        {
            ProcessViVisualEditing();

            while (true)
            {
                var killCommandCount = _killCommandCount;
                var yankCommandCount = _yankCommandCount;
                var tabCommandCount = _tabCommandCount;
                var searchHistoryCommandCount = _searchHistoryCommandCount;
                var recallHistoryCommandCount = _recallHistoryCommandCount;
                var yankLastArgCommandCount = _yankLastArgCommandCount;
                var visualSelectionCommandCount = _visualSelectionCommandCount;
                var movingAtEndOfLineCount = _moveToLineCommandCount;

                var key = ReadKey();
                ProcessOneKey(key, _dispatchTable, ignoreIfNoAction: false, arg: null);
                if (_inputAccepted)
                {
                    return MaybeAddToHistory(_buffer.ToString(), _edits, _undoEditIndex, readingHistoryFile: false, fromDifferentSession: false);
                }

                if (killCommandCount == _killCommandCount)
                {
                    // Reset kill command count if it didn't change
                    _killCommandCount = 0;
                }
                if (yankCommandCount == _yankCommandCount)
                {
                    // Reset yank command count if it didn't change
                    _yankCommandCount = 0;
                }
                if (yankLastArgCommandCount == _yankLastArgCommandCount)
                {
                    // Reset yank last arg command count if it didn't change
                    _yankLastArgCommandCount = 0;
                    _yankLastArgState = null;
                }
                if (tabCommandCount == _tabCommandCount)
                {
                    // Reset tab command count if it didn't change
                    _tabCommandCount = 0;
                    _tabCompletions = null;
                }
                if (searchHistoryCommandCount == _searchHistoryCommandCount)
                {
                    if (_searchHistoryCommandCount > 0)
                    {
                        _emphasisStart = -1;
                        _emphasisLength = 0;
                        Render();
                        _currentHistoryIndex = _history.Count;
                    }
                    _searchHistoryCommandCount = 0;
                    _searchHistoryPrefix = null;
                }
                if (recallHistoryCommandCount == _recallHistoryCommandCount)
                {
                    if (_recallHistoryCommandCount > 0)
                    {
                        _currentHistoryIndex = _history.Count;
                    }
                    _recallHistoryCommandCount = 0;
                }
                if (searchHistoryCommandCount == _searchHistoryCommandCount &&
                    recallHistoryCommandCount == _recallHistoryCommandCount)
                {
                    _hashedHistory = null;
                }
                if (visualSelectionCommandCount == _visualSelectionCommandCount && _visualSelectionCommandCount > 0)
                {
                    _visualSelectionCommandCount = 0;
                    Render();  // Clears the visual selection
                }
                if (movingAtEndOfLineCount == _moveToLineCommandCount)
                {
                    _moveToLineCommandCount = 0;
                }
            }
        }

        T CalloutUsingDefaultConsoleMode<T>(Func<T> func)
        {
            var handle = NativeMethods.GetStdHandle((uint) StandardHandleId.Input);
            uint psReadlineConsoleMode;
            NativeMethods.GetConsoleMode(handle, out psReadlineConsoleMode);
            try
            {
                NativeMethods.SetConsoleMode(handle, _prePSReadlineConsoleMode);
                return func();
            }
            finally
            {
                NativeMethods.SetConsoleMode(handle, psReadlineConsoleMode);
            }
        }

        void CalloutUsingDefaultConsoleMode(Action action)
        {
            CalloutUsingDefaultConsoleMode<object>(() => { action(); return null; });
        }

        void ProcessOneKey(ConsoleKeyInfo key, Dictionary<ConsoleKeyInfo, KeyHandler> dispatchTable, bool ignoreIfNoAction, object arg)
        {
            KeyHandler handler;
            if (!dispatchTable.TryGetValue(key, out handler))
            {
                // If we see a control character where Ctrl wasn't used but shift was, treat that like
                // shift hadn't be pressed.  This cleanly allows Shift+Backspace without adding a key binding.
                if (key.KeyChar > 0 && char.IsControl(key.KeyChar) && key.Modifiers == ConsoleModifiers.Shift)
                {
                    key = new ConsoleKeyInfo(key.KeyChar, key.Key, false, false, false);
                    dispatchTable.TryGetValue(key, out handler);
                }
            }
            if (handler != null)
            {
                if (handler.ScriptBlock != null)
                {
                    CalloutUsingDefaultConsoleMode(() => handler.Action(key, arg));
                }
                else
                {
                    handler.Action(key, arg);
                }
            }
            else if (!ignoreIfNoAction && key.KeyChar != 0)
            {
                SelfInsert(key, arg);
            }
        }

<<<<<<< HEAD
        static PSConsoleReadLine()
        {
            _singleton = new PSConsoleReadLine();

            _breakHandlerGcHandle = GCHandle.Alloc(new BreakHandler(_singleton.BreakHandler));
            NativeMethods.SetConsoleCtrlHandler((BreakHandler)_breakHandlerGcHandle.Target, true);
            _singleton._readKeyWaitHandle = new AutoResetEvent(false);
            _singleton._keyReadWaitHandle = new AutoResetEvent(false);
            _singleton._closingWaitHandle = new ManualResetEvent(false);
            _singleton._requestKeyWaitHandles = new WaitHandle[] { _singleton._keyReadWaitHandle, _singleton._closingWaitHandle };
            _singleton._threadProcWaitHandles = new WaitHandle[] { _singleton._readKeyWaitHandle, _singleton._closingWaitHandle };

            // This is only used for post-mortem debugging - 200 keys should be enough to reconstruct most command lines.
            _lastNKeys = new HistoryQueue<ConsoleKeyInfo>(200);

            // This is for a "being hosted in an alternate appdomain scenario" (the
            // DomainUnload event is not raised for the default appdomain). It allows us
            // to exit cleanly when the appdomain is unloaded but the process is not going
            // away.
            if (!AppDomain.CurrentDomain.IsDefaultAppDomain())
            {
                AppDomain.CurrentDomain.DomainUnload += (x, y) =>
                {
                    _singleton._closingWaitHandle.Set();
                    _singleton._readKeyThread.Join(); // may need to wait for history to be written
                };
            }

            _singleton._readKeyThread = new Thread(_singleton.ReadKeyThreadProc) { IsBackground = true };
            _singleton._readKeyThread.Start();
        }

=======
>>>>>>> 5117b237
        private PSConsoleReadLine()
        {
            _mockableMethods = this;

            SetDefaultWindowsBindings();

            _buffer = new StringBuilder(8 * 1024);
            _statusBuffer = new StringBuilder(256);
            _savedCurrentLine = new HistoryItem();
            _queuedKeys = new Queue<ConsoleKeyInfo>();

            string hostName = null;
            // This works mostly by luck - we're not doing anything to guarantee the constructor for our
            // singleton is called on a thread with a runspace, but it is happening by coincidence.
            using (var ps = System.Management.Automation.PowerShell.Create(RunspaceMode.CurrentRunspace))
            {
                try
                {
                    ps.AddCommand("Get-Variable").AddParameter("Name", "host").AddParameter("ValueOnly");
                    var results = ps.Invoke();
                    dynamic host = results.Count == 1 ? results[0] : null;
                    if (host != null)
                    {
                        hostName = host.Name as string;
                    }
                }
                catch
                {
                }
            }
            if (hostName == null)
            {
                hostName = "PSReadline";
            }
            _options = new PSConsoleReadlineOptions(hostName);
        }

        private void Initialize(Runspace runspace, EngineIntrinsics engineIntrinsics)
        {
            _engineIntrinsics = engineIntrinsics;
            _runspace = runspace;

            if (!_delayedOneTimeInitCompleted)
            {
                DelayedOneTimeInitialize();
                _delayedOneTimeInitCompleted = true;
            }

            _buffer.Clear();
            _edits = new List<EditItem>();
            _undoEditIndex = 0;
            _editGroupStart = -1;
            _current = 0;
            _mark = 0;
            _emphasisStart = -1;
            _emphasisLength = 0;
            _tokens = null;
            _parseErrors = null;
            _inputAccepted = false;
            _initialX = Console.CursorLeft;
            _initialY = Console.CursorTop - Options.ExtraPromptLineCount;
            _initialBackgroundColor = Console.BackgroundColor;
            _initialForegroundColor = Console.ForegroundColor;
            _space = new CHAR_INFO(' ', _initialForegroundColor, _initialBackgroundColor);
            _bufferWidth = Console.BufferWidth;
            _killCommandCount = 0;
            _yankCommandCount = 0;
            _yankLastArgCommandCount = 0;
            _tabCommandCount = 0;
            _visualSelectionCommandCount = 0;
            _statusIsErrorMessage = false;

            _consoleBuffer = ReadBufferLines(_initialY, 1 + Options.ExtraPromptLineCount);
            _lastRenderTime = Stopwatch.StartNew();

            _killCommandCount = 0;
            _yankCommandCount = 0;
            _yankLastArgCommandCount = 0;
            _tabCommandCount = 0;
            _recallHistoryCommandCount = 0;
            _visualSelectionCommandCount = 0;
            _hashedHistory = null;

            if (_getNextHistoryIndex > 0)
            {
                _currentHistoryIndex = _getNextHistoryIndex;
                UpdateFromHistory(moveCursor: true);
                _getNextHistoryIndex = 0;
                if (_searchHistoryCommandCount > 0)
                {
                    _searchHistoryPrefix = "";
                    if (Options.HistoryNoDuplicates)
                    {
                        _hashedHistory = new Dictionary<string, int>();
                    }
                }
            }
            else
            {
                _searchHistoryCommandCount = 0;
            }
        }

        private void DelayedOneTimeInitialize()
        {
            // Delayed initialization is needed so that options can be set
            // after the constuctor but have an affect before the user starts
            // editing their first command line.  For example, if the user
            // specifies a custom history save file, we don't want to try reading
            // from the default one.

            var historyCountVar = _engineIntrinsics.SessionState.PSVariable.Get("MaximumHistoryCount");
            if (historyCountVar != null && historyCountVar.Value is int)
            {
                _options.MaximumHistoryCount = (int)historyCountVar.Value;
            }

            _historyFileMutex = new Mutex(false, GetHistorySaveFileMutexName());

            _history = new HistoryQueue<HistoryItem>(Options.MaximumHistoryCount);
            _currentHistoryIndex = 0;

            bool readHistoryFile = true;
            try
            {
                if (_options.HistorySaveStyle == HistorySaveStyle.SaveNothing && Runspace.DefaultRunspace != null)
                {
                    using (var ps = System.Management.Automation.PowerShell.Create(RunspaceMode.CurrentRunspace))
                    {
                        ps.AddCommand("Microsoft.PowerShell.Core\\Get-History");
                        foreach (var historyInfo in ps.Invoke<HistoryInfo>())
                        {
                            AddToHistory(historyInfo.CommandLine);
                        }
                        readHistoryFile = false;
                    }
                }
            }
            catch
            {
            }

            if (readHistoryFile)
            {
                ReadHistoryFile();
            }

            _killIndex = -1; // So first add indexes 0.
            _killRing = new List<string>(Options.MaximumKillRingCount);

            _breakHandlerGcHandle = GCHandle.Alloc(new BreakHandler(_singleton.BreakHandler));
            NativeMethods.SetConsoleCtrlHandler((BreakHandler)_breakHandlerGcHandle.Target, true);
            _singleton._readKeyWaitHandle = new AutoResetEvent(false);
            _singleton._keyReadWaitHandle = new AutoResetEvent(false);
            _singleton._closingWaitHandle = new ManualResetEvent(false);
            _singleton._requestKeyWaitHandles = new WaitHandle[] {_singleton._keyReadWaitHandle, _singleton._closingWaitHandle};
            _singleton._threadProcWaitHandles = new WaitHandle[] {_singleton._readKeyWaitHandle, _singleton._closingWaitHandle};

            // This is for a "being hosted in an alternate appdomain scenario" (the
            // DomainUnload event is not raised for the default appdomain). It allows us
            // to exit cleanly when the appdomain is unloaded but the process is not going
            // away.
            if (!AppDomain.CurrentDomain.IsDefaultAppDomain())
            {
                AppDomain.CurrentDomain.DomainUnload += (x, y) =>
                {
                    _singleton._closingWaitHandle.Set();
                    _singleton._readKeyThread.Join(); // may need to wait for history to be written
                };
            }

            _singleton._readKeyThread = new Thread(_singleton.ReadKeyThreadProc) {IsBackground = true};
            _singleton._readKeyThread.Start();
        }

        [SuppressMessage("Microsoft.Design", "CA1026:DefaultParametersShouldNotBeUsed")]
        private static void Chord(ConsoleKeyInfo? key = null, object arg = null)
        {
            if (!key.HasValue)
            {
                throw new ArgumentNullException("key");
            }

            Dictionary<ConsoleKeyInfo, KeyHandler> secondKeyDispatchTable;
            if (_singleton._chordDispatchTable.TryGetValue(key.Value, out secondKeyDispatchTable))
            {
                var secondKey = ReadKey();
                _singleton.ProcessOneKey(secondKey, secondKeyDispatchTable, ignoreIfNoAction: true, arg: arg);
            }
        }

        [SuppressMessage("Microsoft.Design", "CA1026:DefaultParametersShouldNotBeUsed")]
        private static void Ignore(ConsoleKeyInfo? key = null, object arg = null)
        {
        }

        private static void ExecuteOnSTAThread(Action action)
        {
            if (Thread.CurrentThread.GetApartmentState() == ApartmentState.STA)
            {
                action();
                return;
            }

            Exception exception = null;
            var thread = new Thread(() =>
            {
                try
                {
                    action();
                }
                catch (Exception e)
                {
                    exception = e;
                }
            });

            thread.SetApartmentState(ApartmentState.STA);
            thread.Start();
            thread.Join();

            if (exception != null)
            {
                throw exception;
            }
        }

        #region Miscellaneous bindable functions

        /// <summary>
        /// Abort current action, e.g. incremental history search
        /// </summary>
        [SuppressMessage("Microsoft.Design", "CA1026:DefaultParametersShouldNotBeUsed")]
        public static void Abort(ConsoleKeyInfo? key = null, object arg = null)
        {
        }

        /// <summary>
        /// Start a new digit argument to pass to other functions
        /// </summary>
        [SuppressMessage("Microsoft.Design", "CA1026:DefaultParametersShouldNotBeUsed")]
        public static void DigitArgument(ConsoleKeyInfo? key = null, object arg = null)
        {
            if (!key.HasValue || char.IsControl(key.Value.KeyChar))
            {
                Ding();
                return;
            }

            #region VI special case
            if (_singleton._options.EditMode == EditMode.Vi && key.Value.KeyChar == '0')
            {
                BeginningOfLine();
                return;
            }
            #endregion VI special case

            bool sawDigit = false;
            _singleton._statusLinePrompt = "digit-argument: ";
            var argBuffer = _singleton._statusBuffer;
            argBuffer.Append(key.Value.KeyChar);
            if (key.Value.KeyChar == '-')
            {
                argBuffer.Append('1');
            }
            else
            {
                sawDigit = true;
            }

            _singleton.Render(); // Render prompt
            while (true)
            {
                var nextKey = ReadKey();
                KeyHandler handler;
                if (_singleton._dispatchTable.TryGetValue(nextKey, out handler))
                {
                    if (handler.Action == DigitArgument)
                    {
                        if (nextKey.KeyChar == '-')
                        {
                            if (argBuffer[0] == '-')
                            {
                                argBuffer.Remove(0, 1);
                            }
                            else
                            {
                                argBuffer.Insert(0, '-');
                            }
                            _singleton.Render(); // Render prompt
                            continue;
                        }

                        if (nextKey.KeyChar >= '0' && nextKey.KeyChar <= '9')
                        {
                            if (!sawDigit && argBuffer.Length > 0)
                            {
                                // Buffer is either '-1' or '1' from one or more Alt+- keys
                                // but no digits yet.  Remove the '1'.
                                argBuffer.Length -= 1;
                            }
                            sawDigit = true;
                            argBuffer.Append(nextKey.KeyChar);
                            _singleton.Render(); // Render prompt
                            continue;
                        }
                    }
                    else if (handler.Action == Abort ||
                             handler.Action == CancelLine ||
                             handler.Action == CopyOrCancelLine)
                    {
                        break;
                    }
                }

                int intArg;
                if (int.TryParse(argBuffer.ToString(), out intArg))
                {
                    _singleton.ProcessOneKey(nextKey, _singleton._dispatchTable, ignoreIfNoAction: false, arg: intArg);
                }
                else
                {
                    Ding();
                }
                break;
            }

            // Remove our status line
            argBuffer.Clear();
            _singleton.ClearStatusMessage(render: true);
        }


        /// <summary>
        /// Erases the current prompt and calls the prompt function to redisplay
        /// the prompt.  Useful for custom key handlers that change state, e.g.
        /// change the current directory.
        /// </summary>
        [SuppressMessage("Microsoft.Design", "CA1026:DefaultParametersShouldNotBeUsed")]
        public static void InvokePrompt(ConsoleKeyInfo? key = null, object arg = null)
        {
            var currentBuffer = _singleton._buffer.ToString();
            var currentPos = _singleton._current;
            _singleton._buffer.Clear();
            _singleton._current = 0;
            for (int i = 0; i < _singleton._consoleBuffer.Length; i++)
            {
                _singleton._consoleBuffer[i].UnicodeChar = ' ';
                _singleton._consoleBuffer[i].ForegroundColor = Console.ForegroundColor;
                _singleton._consoleBuffer[i].BackgroundColor = Console.BackgroundColor;
            }
            _singleton.Render();
            Console.CursorLeft = 0;
            Console.CursorTop = _singleton._initialY - _singleton.Options.ExtraPromptLineCount;

            var runspaceIsRemote = _singleton._mockableMethods.RunspaceIsRemote(_singleton._runspace);
            System.Management.Automation.PowerShell ps;
            if (!runspaceIsRemote)
            {
                ps = System.Management.Automation.PowerShell.Create(RunspaceMode.CurrentRunspace);
            }
            else
            {
                ps = System.Management.Automation.PowerShell.Create();
                ps.Runspace = _singleton._runspace;
            }
            string newPrompt;
            using (ps)
            {
                ps.AddCommand("prompt");
                var result = ps.Invoke<string>();
                newPrompt = result.Count == 1 ? result[0] : "PS>";
            }

            if (runspaceIsRemote)
            {
                var connectionInfo = _singleton._runspace.ConnectionInfo;
                if (!string.IsNullOrEmpty(connectionInfo.ComputerName))
                {
                    newPrompt = string.Format(CultureInfo.InvariantCulture, "[{0}]: {1}", connectionInfo.ComputerName, newPrompt);
                }
            }
            Console.Write(newPrompt);

            _singleton._initialX = Console.CursorLeft;
            _singleton._consoleBuffer = ReadBufferLines(_singleton._initialY, 1 + _singleton.Options.ExtraPromptLineCount);
            _singleton._buffer.Append(currentBuffer);
            _singleton._current = currentPos;
            _singleton.Render();
        }

        #endregion Miscellaneous bindable functions

    }
}<|MERGE_RESOLUTION|>--- conflicted
+++ resolved
@@ -85,21 +85,21 @@
         private void ReadOneOrMoreKeys()
         {
             _readkeyStopwatch.Restart();
-            while (_mockableMethods.KeyAvailable())
-            {
-                _queuedKeys.Enqueue(_mockableMethods.ReadKey());
+                while (_mockableMethods.KeyAvailable())
+                {
+                    _queuedKeys.Enqueue(_mockableMethods.ReadKey());
                 if (_readkeyStopwatch.ElapsedMilliseconds > 2)
-                {
-                    // Don't spend too long in this loop if there are lots of queued keys
-                    break;
-                }
-            }
-
-            if (_queuedKeys.Count == 0)
-            {
-                var key = _mockableMethods.ReadKey();
-                _queuedKeys.Enqueue(key);
-            }
+                    {
+                        // Don't spend too long in this loop if there are lots of queued keys
+                        break;
+                    }
+                }
+
+                if (_queuedKeys.Count == 0)
+                {
+                    var key = _mockableMethods.ReadKey();
+                    _queuedKeys.Enqueue(key);
+                }
         }
 
         private void ReadKeyThreadProc()
@@ -263,11 +263,11 @@
             bool firstTime = true;
             while (true)
             {
-                try
-                {
-                    // Clear a couple flags so we can actually receive certain keys:
-                    //     ENABLE_PROCESSED_INPUT - enables Ctrl+C
-                    //     ENABLE_LINE_INPUT - enables Ctrl+S
+            try
+            {
+                // Clear a couple flags so we can actually receive certain keys:
+                //     ENABLE_PROCESSED_INPUT - enables Ctrl+C
+                //     ENABLE_LINE_INPUT - enables Ctrl+S
                     // Also clear a couple flags so we don't mask the input that we ignore:
                     //     ENABLE_MOUSE_INPUT - mouse events
                     //     ENABLE_WINDOW_INPUT - window resize events
@@ -284,60 +284,60 @@
                         _singleton.Initialize(runspace, engineIntrinsics);
                     }
 
-                    return _singleton.InputLoop();
-                }
-                catch (OperationCanceledException)
-                {
-                    // Console is exiting - return value isn't too critical - null or 'exit' could work equally well.
-                    return "";
-                }
-                catch (ExitException)
-                {
-                    return "exit";
-                }
-                catch (Exception e)
-                {
-                    // If we're running tests, just throw.
-                    if (_singleton._mockableMethods != _singleton)
-                    {
-                        throw;
-                    }
-
-                    while (e.InnerException != null)
-                    {
-                        e = e.InnerException;
-                    }
-                    var oldColor = Console.ForegroundColor;
-                    Console.ForegroundColor = ConsoleColor.Red;
-                    Console.WriteLine(PSReadLineResources.OopsAnErrorMessage1);
-                    Console.ForegroundColor = oldColor;
-                    var sb = new StringBuilder();
-                    for (int i = 0; i < _lastNKeys.Count; i++)
-                    {
-                        sb.Append(' ');
-                        sb.Append(_lastNKeys[i].ToGestureString());
-
-                        KeyHandler handler;
-                        if (_singleton._dispatchTable.TryGetValue(_lastNKeys[i], out handler) &&
-                            "AcceptLine".Equals(handler.BriefDescription, StringComparison.OrdinalIgnoreCase))
-                        {
-                            // Make it a little easier to see the keys
-                            sb.Append('\n');
-                        }
-                        // TODO: print non-default function bindings and script blocks
-                    }
-
-                    Console.WriteLine(PSReadLineResources.OopsAnErrorMessage2, _lastNKeys.Count, sb, e);
-                    var lineBeforeCrash = _singleton._buffer.ToString();
+                return _singleton.InputLoop();
+            }
+            catch (OperationCanceledException)
+            {
+                // Console is exiting - return value isn't too critical - null or 'exit' could work equally well.
+                return "";
+            }
+            catch (ExitException)
+            {
+                return "exit";
+            }
+            catch (Exception e)
+            {
+                // If we're running tests, just throw.
+                if (_singleton._mockableMethods != _singleton)
+                {
+                    throw;
+                }
+
+                while (e.InnerException != null)
+                {
+                    e = e.InnerException;
+                }
+                var oldColor = Console.ForegroundColor;
+                Console.ForegroundColor = ConsoleColor.Red;
+                Console.WriteLine(PSReadLineResources.OopsAnErrorMessage1);
+                Console.ForegroundColor = oldColor;
+                var sb = new StringBuilder();
+                for (int i = 0; i < _lastNKeys.Count; i++)
+                {
+                    sb.Append(' ');
+                    sb.Append(_lastNKeys[i].ToGestureString());
+
+                    KeyHandler handler;
+                    if (_singleton._dispatchTable.TryGetValue(_lastNKeys[i], out handler) &&
+                        "AcceptLine".Equals(handler.BriefDescription, StringComparison.OrdinalIgnoreCase))
+                    {
+                        // Make it a little easier to see the keys
+                        sb.Append('\n');
+                    }
+                    // TODO: print non-default function bindings and script blocks
+                }
+
+                Console.WriteLine(PSReadLineResources.OopsAnErrorMessage2, _lastNKeys.Count, sb, e);
+                var lineBeforeCrash = _singleton._buffer.ToString();
                     _singleton.Initialize(runspace, _singleton._engineIntrinsics);
-                    InvokePrompt();
-                    Insert(lineBeforeCrash);
-                }
-                finally
-                {
-                    NativeMethods.SetConsoleMode(handle, _singleton._prePSReadlineConsoleMode);
-                }
-            }
+                InvokePrompt();
+                Insert(lineBeforeCrash);
+            }
+            finally
+            {
+                NativeMethods.SetConsoleMode(handle, _singleton._prePSReadlineConsoleMode);
+            }
+        }
         }
 
         private string InputLoop()
@@ -472,41 +472,6 @@
             }
         }
 
-<<<<<<< HEAD
-        static PSConsoleReadLine()
-        {
-            _singleton = new PSConsoleReadLine();
-
-            _breakHandlerGcHandle = GCHandle.Alloc(new BreakHandler(_singleton.BreakHandler));
-            NativeMethods.SetConsoleCtrlHandler((BreakHandler)_breakHandlerGcHandle.Target, true);
-            _singleton._readKeyWaitHandle = new AutoResetEvent(false);
-            _singleton._keyReadWaitHandle = new AutoResetEvent(false);
-            _singleton._closingWaitHandle = new ManualResetEvent(false);
-            _singleton._requestKeyWaitHandles = new WaitHandle[] { _singleton._keyReadWaitHandle, _singleton._closingWaitHandle };
-            _singleton._threadProcWaitHandles = new WaitHandle[] { _singleton._readKeyWaitHandle, _singleton._closingWaitHandle };
-
-            // This is only used for post-mortem debugging - 200 keys should be enough to reconstruct most command lines.
-            _lastNKeys = new HistoryQueue<ConsoleKeyInfo>(200);
-
-            // This is for a "being hosted in an alternate appdomain scenario" (the
-            // DomainUnload event is not raised for the default appdomain). It allows us
-            // to exit cleanly when the appdomain is unloaded but the process is not going
-            // away.
-            if (!AppDomain.CurrentDomain.IsDefaultAppDomain())
-            {
-                AppDomain.CurrentDomain.DomainUnload += (x, y) =>
-                {
-                    _singleton._closingWaitHandle.Set();
-                    _singleton._readKeyThread.Join(); // may need to wait for history to be written
-                };
-            }
-
-            _singleton._readKeyThread = new Thread(_singleton.ReadKeyThreadProc) { IsBackground = true };
-            _singleton._readKeyThread.Start();
-        }
-
-=======
->>>>>>> 5117b237
         private PSConsoleReadLine()
         {
             _mockableMethods = this;
@@ -523,19 +488,19 @@
             // singleton is called on a thread with a runspace, but it is happening by coincidence.
             using (var ps = System.Management.Automation.PowerShell.Create(RunspaceMode.CurrentRunspace))
             {
-                try
-                {
+            try
+            {
                     ps.AddCommand("Get-Variable").AddParameter("Name", "host").AddParameter("ValueOnly");
-                    var results = ps.Invoke();
-                    dynamic host = results.Count == 1 ? results[0] : null;
-                    if (host != null)
-                    {
-                        hostName = host.Name as string;
-                    }
-                }
-                catch
-                {
-                }
+                var results = ps.Invoke();
+                dynamic host = results.Count == 1 ? results[0] : null;
+                if (host != null)
+                {
+                    hostName = host.Name as string;
+                }
+            }
+            catch
+            {
+            }
             }
             if (hostName == null)
             {
@@ -651,7 +616,7 @@
 
             if (readHistoryFile)
             {
-                ReadHistoryFile();
+            ReadHistoryFile();
             }
 
             _killIndex = -1; // So first add indexes 0.
