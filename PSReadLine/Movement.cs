﻿using System;
using System.Diagnostics;
using System.Management.Automation.Language;

namespace PSConsoleUtilities
{
    public partial class PSConsoleReadLine
    {
        private int _moveToLineCommandCount;
        private int _moveToLineDesiredColumn;

        /// <summary>
        /// If the input has multiple lines, move to the end of the current line,
        /// or if already at the end of the line, move to the end of the input.
        /// If the input has a single line, move to the end of the input.
        /// </summary>
        public static void EndOfLine(ConsoleKeyInfo? key = null, object arg = null)
        {
            if (_singleton.LineIsMultiLine())
            {
                int i = _singleton._current;
                for (; i < _singleton._buffer.Length; i++)
                {
                    if (_singleton._buffer[i] == '\n')
                    {
                        break;
                    }
                }

                _singleton._current = (i == _singleton._current) ? _singleton._buffer.Length : i;
            }
            else
            {
<<<<<<< HEAD
            _singleton._current = _singleton._buffer.Length;
=======
                _singleton._current = _singleton._buffer.Length;
>>>>>>> f3fbecae
            }
            _singleton.PlaceCursor();
        }

        /// <summary>
        /// If the input has multiple lines, move to the start of the current line,
        /// or if already at the start of the line, move to the start of the input.
        /// If the input has a single line, move to the start of the input.
        /// </summary>
        public static void BeginningOfLine(ConsoleKeyInfo? key = null, object arg = null)
        {
            if (_singleton.LineIsMultiLine())
            {
                int i = Math.Max(0, _singleton._current - 1);
                for (; i > 1; i--)
                {
                    if (_singleton._buffer[i] == '\n')
                    {
                        i += 1;
                        break;
                    }
                }

                _singleton._current = (i == _singleton._current) ? 0 : i;
            }
            else
            {
<<<<<<< HEAD
            _singleton._current = 0;
=======
                _singleton._current = 0;
>>>>>>> f3fbecae
            }
            _singleton.PlaceCursor();
        }

        /// <summary>
        /// Move the cursor one character to the right.  This may move the cursor to the next
        /// line of multi-line input.
        /// </summary>
        public static void ForwardChar(ConsoleKeyInfo? key = null, object arg = null)
        {
            int numericArg;
            if (TryGetArgAsInt(arg, out numericArg, 1))
            {
                SetCursorPosition(_singleton._current + numericArg);
            }
        }

        /// <summary>
        /// Move the cursor one character to the left.  This may move the cursor to the previous
        /// line of multi-line input.
        /// </summary>
        public static void BackwardChar(ConsoleKeyInfo? key = null, object arg = null)
        {
            int numericArg;
            if (TryGetArgAsInt(arg, out numericArg, 1))
            {
                SetCursorPosition(_singleton._current - numericArg);
            }
        }

        private void MoveToLine(int numericArg)
        {
            const int endOfLine = int.MaxValue;

            _moveToLineCommandCount += 1;
            var coords = ConvertOffsetToCoordinates(_current);
            if (_moveToLineCommandCount == 1)
            {
                _moveToLineDesiredColumn =
                    (_current == _buffer.Length || _buffer[_current] == '\n')
                        ? endOfLine
                        : coords.X;
            }

            var topLine = _initialY + Options.ExtraPromptLineCount;

            var newY = coords.Y + numericArg;
            coords.Y = (short)Math.Max(newY, topLine);
            if (_moveToLineDesiredColumn != endOfLine)
            {
                coords.X = (short)_moveToLineDesiredColumn;
            }

            var newCurrent = ConvertLineAndColumnToOffset(coords);
            if (newCurrent != -1)
            {
                _current = newCurrent;
                if (_moveToLineDesiredColumn == endOfLine)
                {
                    while (_current < _buffer.Length && _buffer[_current] != '\n')
                    {
                        _current += 1;
                    }
                }
                PlaceCursor();
            }
        }

        /// <summary>
        /// Move the cursor to the previous line.
        /// </summary>
        public static void PreviousLine(ConsoleKeyInfo? key = null, object arg = null)
        {
            int numericArg;
            if (TryGetArgAsInt(arg, out numericArg, 1))
            {
                _singleton.MoveToLine(-numericArg);
            }
        }

        /// <summary>
        /// Move the cursor to the next line.
        /// </summary>
        public static void NextLine(ConsoleKeyInfo? key = null, object arg = null)
        {
            int numericArg;
            if (TryGetArgAsInt(arg, out numericArg, 1))
            {
                _singleton.MoveToLine(numericArg);
            }
        }

        /// <summary>
        /// Move the cursor forward to the start of the next word.
        /// Word boundaries are defined by a configurable set of characters.
        /// </summary>
        public static void NextWord(ConsoleKeyInfo? key = null, object arg = null)
        {
            int numericArg;
            if (!TryGetArgAsInt(arg, out numericArg, 1))
            {
                return;
            }

            if (numericArg < 0)
            {
                BackwardWord(key, -numericArg);
                return;
            }

            while (numericArg-- > 0)
            {
                int i = _singleton.FindNextWordPoint(_singleton.Options.WordDelimiters);
                _singleton._current = i;
                _singleton.PlaceCursor();
            }
        }

        /// <summary>
        /// Move the cursor forward to the end of the current word, or if between words,
        /// to the end of the next word.  Word boundaries are defined by PowerShell tokens.
        /// </summary>
        public static void ShellNextWord(ConsoleKeyInfo? key = null, object arg = null)
        {
            int numericArg;
            if (!TryGetArgAsInt(arg, out numericArg, 1))
            {
                return;
            }

            if (numericArg < 0)
            {
                ShellBackwardWord(key, -numericArg);
                return;
            }

            while (numericArg-- > 0)
            {
                var token = _singleton.FindToken(_singleton._current, FindTokenMode.Next);

                Debug.Assert(token != null, "We'll always find EOF");

                _singleton._current = token.Kind == TokenKind.EndOfInput
                                          ? _singleton._buffer.Length
                                          : token.Extent.StartOffset;
                _singleton.PlaceCursor();
            }
        }

        /// <summary>
        /// Move the cursor forward to the end of the current word, or if between words,
        /// to the end of the next word.  Word boundaries are defined by a configurable
        /// set of characters.
        /// </summary>
        public static void ForwardWord(ConsoleKeyInfo? key = null, object arg = null)
        {
            int numericArg;
            if (!TryGetArgAsInt(arg, out numericArg, 1))
            {
                return;
            }

            if (numericArg < 0)
            {
                BackwardWord(key, -numericArg);
                return;
            }

            while (numericArg-- > 0)
            {
                int i = _singleton.FindForwardWordPoint(_singleton.Options.WordDelimiters);
                _singleton._current = i;
                _singleton.PlaceCursor();
            }
        }

        /// <summary>
        /// Move the cursor forward to the start of the next word.
        /// Word boundaries are defined by PowerShell tokens.
        /// </summary>
        public static void ShellForwardWord(ConsoleKeyInfo? key = null, object arg = null)
        {
            int numericArg;
            if (!TryGetArgAsInt(arg, out numericArg, 1))
            {
                return;
            }

            if (numericArg < 0)
            {
                ShellBackwardWord(key, -numericArg);
                return;
            }

            while (numericArg-- > 0)
            {
                var token = _singleton.FindToken(_singleton._current, FindTokenMode.CurrentOrNext);

                Debug.Assert(token != null, "We'll always find EOF");

                _singleton._current = token.Kind == TokenKind.EndOfInput
                                          ? _singleton._buffer.Length
                                          : token.Extent.EndOffset;
                _singleton.PlaceCursor();
            }
        }

        private static bool CheckIsBound(Action<ConsoleKeyInfo?, object> action)
        {
            foreach (var entry in _singleton._dispatchTable)
            {
                if (entry.Value.Action == action)
                    return true;
            }
            return false;
        }

        /// <summary>
        /// Move the cursor back to the start of the current word, or if between words,
        /// the start of the previous word.  Word boundaries are defined by a configurable
        /// set of characters.
        /// </summary>
        public static void BackwardWord(ConsoleKeyInfo? key = null, object arg = null)
        {
            int numericArg;
            if (!TryGetArgAsInt(arg, out numericArg, 1))
            {
                return;
            }

            if (numericArg < 0)
            {
                if (CheckIsBound(ForwardWord))
                {
                    ForwardWord(key, -numericArg);
                }
                else
                {
                    NextWord(key, -numericArg);
                }
                return;
            }

            while (numericArg-- > 0)
            {
                int i = _singleton.FindBackwardWordPoint(_singleton.Options.WordDelimiters);
                _singleton._current = i;
                _singleton.PlaceCursor();
            }
        }

        /// <summary>
        /// Move the cursor back to the start of the current word, or if between words,
        /// the start of the previous word.  Word boundaries are defined by PowerShell tokens.
        /// </summary>
        public static void ShellBackwardWord(ConsoleKeyInfo? key = null, object arg = null)
        {
            int numericArg;
            if (!TryGetArgAsInt(arg, out numericArg, 1))
            {
                return;
            }

            if (numericArg < 0)
            {
                if (CheckIsBound(ShellForwardWord))
                {
                    ShellForwardWord(key, -numericArg);
                }
                else
                {
                    ShellNextWord(key, -numericArg);
                }
                return;
            }

            while (numericArg-- > 0)
            {
                var token = _singleton.FindToken(_singleton._current, FindTokenMode.Previous);

                _singleton._current = (token != null) ? token.Extent.StartOffset : 0;
                _singleton.PlaceCursor();
            }
        }

        /// <summary>
        /// Go to the matching brace, paren, or square bracket
        /// </summary>
        public static void GotoBrace(ConsoleKeyInfo? key = null, object arg = null)
        {
            if (_singleton._current >= _singleton._buffer.Length)
            {
                Ding();
                return;
            }

            _singleton.MaybeParseInput();

            Token token = null;
            var index = 0;
            for (; index < _singleton._tokens.Length; index++)
            {
                token = _singleton._tokens[index];
                if (token.Extent.StartOffset == _singleton._current)
                    break;
            }

            TokenKind toMatch;
            int direction;
            switch (token.Kind)
            {
            case TokenKind.LParen:   toMatch = TokenKind.RParen; direction = 1; break;
            case TokenKind.LCurly:   toMatch = TokenKind.RCurly; direction = 1; break;
            case TokenKind.LBracket: toMatch = TokenKind.RBracket; direction = 1; break;

            case TokenKind.RParen:   toMatch = TokenKind.LParen; direction = -1; break;
            case TokenKind.RCurly:   toMatch = TokenKind.LCurly; direction = -1; break;
            case TokenKind.RBracket: toMatch = TokenKind.LBracket; direction = -1; break;

            default:
                // Nothing to match (don't match inside strings/comments)
                Ding();
                return;
            }

            var matchCount = 0;
            var limit = (direction > 0) ? _singleton._tokens.Length - 1 : -1;
            for (; index != limit; index += direction)
            {
                var t = _singleton._tokens[index];
                if (t.Kind == token.Kind)
                {
                    matchCount++;
                }
                else if (t.Kind == toMatch)
                {
                    matchCount--;
                    if (matchCount == 0)
                    {
                        _singleton._current = t.Extent.StartOffset;
                        _singleton.PlaceCursor();
                        return;
                    }
                }
            }
            Ding();
        }

        /// <summary>
        /// Clear the screen and draw the current line at the top of the screen.
        /// </summary>
        public static void ClearScreen(ConsoleKeyInfo? key = null, object arg = null)
        {
            int top = Console.WindowTop;
            WriteBlankLines(Console.WindowHeight, top);
            _singleton._initialY = top;
            _singleton.Render();
        }

        // Try to convert the arg to a char, return 0 for failure
        private static char TryGetArgAsChar(object arg)
        {
            if (arg is char)
            {
                return (char)arg;
            }

            var s = arg as string;
            if (s != null && s.Length == 1)
            {
                return s[0];
            }

            return (char)0;
        }

        /// <summary>
        /// Read a character and search forward for the next occurence of that character.
        /// If an argument is specified, search forward (or backward if negative) for the
        /// nth occurence.
        /// </summary>
        public static void CharacterSearch(ConsoleKeyInfo? key = null, object arg = null)
        {
            int occurence = (arg is int) ? (int)arg : 1;
            if (occurence < 0)
            {
                CharacterSearchBackward(key, -occurence);
                return;
            }

            char toFind = TryGetArgAsChar(arg);
            if (toFind == (char)0)
            {
                // Should we prompt?
                toFind = ReadKey().KeyChar;
            }
            for (int i = _singleton._current + 1; i < _singleton._buffer.Length; i++)
            {
                if (_singleton._buffer[i] == toFind)
                {
                    occurence -= 1;
                    if (occurence == 0)
                    {
                        _singleton._current = i;
                        _singleton.PlaceCursor();
                        break;
                    }
                }
            }
            if (occurence > 0)
            {
                Ding();
            }
        }

        /// <summary>
        /// Read a character and search backward for the next occurence of that character.
        /// If an argument is specified, search backward (or forward if negative) for the
        /// nth occurence.
        /// </summary>
        public static void CharacterSearchBackward(ConsoleKeyInfo? key = null, object arg = null)
        {
            int occurence = (arg is int) ? (int)arg : 1;
            if (occurence < 0)
            {
                CharacterSearch(key, -occurence);
                return;
            }

            char toFind = TryGetArgAsChar(arg);
            if (toFind == (char)0)
            {
                // Should we prompt?
                toFind = ReadKey().KeyChar;
            }
            for (int i = _singleton._current - 1; i >= 0; i--)
            {
                if (_singleton._buffer[i] == toFind)
                {
                    occurence -= 1;
                    if (occurence == 0)
                    {
                        _singleton._current = i;
                        _singleton.PlaceCursor();
                        return;
                    }
                }
            }
            Ding();
        }
    }
}<|MERGE_RESOLUTION|>--- conflicted
+++ resolved
@@ -31,11 +31,7 @@
             }
             else
             {
-<<<<<<< HEAD
-            _singleton._current = _singleton._buffer.Length;
-=======
                 _singleton._current = _singleton._buffer.Length;
->>>>>>> f3fbecae
             }
             _singleton.PlaceCursor();
         }
@@ -63,11 +59,7 @@
             }
             else
             {
-<<<<<<< HEAD
-            _singleton._current = 0;
-=======
                 _singleton._current = 0;
->>>>>>> f3fbecae
             }
             _singleton.PlaceCursor();
         }
