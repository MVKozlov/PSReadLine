--- conflicted
+++ resolved
@@ -30,19 +30,17 @@
         /// </summary>
         public static void ForwardChar(ConsoleKeyInfo? key = null, object arg = null)
         {
-<<<<<<< HEAD
-            int qty = (arg is int) ? (int) arg : 1;
-            int distance = Math.Min(qty, _singleton._buffer.Length - _singleton._current + ViEndOfLineFactor);
-            if (distance > 0)
-            {
-                _singleton._current += distance;
-                _singleton.PlaceCursor();
-=======
             int numericArg;
             if (TryGetArgAsInt(arg, out numericArg, 1))
             {
-                SetCursorPosition(_singleton._current + numericArg);
->>>>>>> 3223a5f8
+                if (_singleton._options.EditMode == EditMode.Vi)
+                {
+                    SetCursorPosition(Math.Min(_singleton._buffer.Length + ViEndOfLineFactor, _singleton._current + numericArg));
+                }
+                else
+                {
+                    SetCursorPosition(_singleton._current + numericArg);
+                }
             }
         }
 
@@ -52,19 +50,10 @@
         /// </summary>
         public static void BackwardChar(ConsoleKeyInfo? key = null, object arg = null)
         {
-<<<<<<< HEAD
-            int qty = ( arg is int ) ? (int) arg : 1;   // For VI movement
-            int distance = Math.Min( _singleton._current, qty );
-            if (distance > 0 && (_singleton._current - distance < _singleton._buffer.Length))
-            {
-                _singleton._current -= distance;
-                _singleton.PlaceCursor();
-=======
             int numericArg;
             if (TryGetArgAsInt(arg, out numericArg, 1))
             {
                 SetCursorPosition(_singleton._current - numericArg);
->>>>>>> 3223a5f8
             }
         }
 
@@ -89,21 +78,13 @@
             while (numericArg-- > 0)
             {
                 int i = _singleton.FindNextWordPoint(_singleton.Options.WordDelimiters);
+                if (_singleton._options.EditMode == EditMode.Vi && i >= _singleton._buffer.Length)
+                {
+                    i += ViEndOfLineFactor;
+                }
                 _singleton._current = i;
                 _singleton.PlaceCursor();
             }
-<<<<<<< HEAD
-            _singleton._current = i;
-            _singleton.PlaceCursor();
-
-            // For VI movement 
-            int qty = ( arg is int ) ? (int) arg : 1;
-            if (qty > 1)
-            {
-                NextWord(key, qty - 1);
-            }
-=======
->>>>>>> 3223a5f8
         }
 
         /// <summary>
@@ -144,34 +125,21 @@
         /// </summary>
         public static void ForwardWord(ConsoleKeyInfo? key = null, object arg = null)
         {
-<<<<<<< HEAD
-            int qty = (arg is int) ? (int) arg : 1;
-            for (; qty > 0 && _singleton._current < _singleton._buffer.Length - 1; qty--)
+            int numericArg;
+            if (!TryGetArgAsInt(arg, out numericArg, 1))
+            {
+                return;
+            }
+
+            if (numericArg < 0)
+            {
+                BackwardWord(key, -numericArg);
+                return;
+            }
+
+            while (numericArg-- > 0)
             {
                 int i = _singleton.FindForwardWordPoint(_singleton.Options.WordDelimiters);
-                if (i == _singleton._buffer.Length)
-                {
-                    // Both cmd and bash put the cursor on the last character instead
-                    // of one past the end.  This seems a little odd to me, but whatever.
-                    i -= 1;
-                }
-=======
-            int numericArg;
-            if (!TryGetArgAsInt(arg, out numericArg, 1))
-            {
-                return;
-            }
-
-            if (numericArg < 0)
-            {
-                BackwardWord(key, -numericArg);
-                return;
-            }
-
-            while (numericArg-- > 0)
-            {
-                int i = _singleton.FindForwardWordPoint(_singleton.Options.WordDelimiters);
->>>>>>> 3223a5f8
                 _singleton._current = i;
                 _singleton.PlaceCursor();
             }
@@ -225,10 +193,6 @@
         /// </summary>
         public static void BackwardWord(ConsoleKeyInfo? key = null, object arg = null)
         {
-<<<<<<< HEAD
-            int qty = (arg is int) ? (int) arg : 1;
-            for (; qty > 0; qty--)
-=======
             int numericArg;
             if (!TryGetArgAsInt(arg, out numericArg, 1))
             {
@@ -249,7 +213,6 @@
             }
 
             while (numericArg-- > 0)
->>>>>>> 3223a5f8
             {
                 int i = _singleton.FindBackwardWordPoint(_singleton.Options.WordDelimiters);
                 _singleton._current = i;
