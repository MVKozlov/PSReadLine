--- conflicted
+++ resolved
@@ -432,7 +432,6 @@
   <data name="UnrecognizedKey" xml:space="preserve">
     <value>Unrecognized key '{0}'. Please use a character literal or a well-known key name from the System.ConsoleKey enumeration.</value>
   </data>
-<<<<<<< HEAD
   <data name="ViAcceptLineDescription" xml:space="preserve">
     <value>Accept the line and switch to Vi's insert mode.</value>
   </data>
@@ -720,12 +719,11 @@
   </data>
   <data name="NotInViMode" xml:space="preserve">
     <value>The -ViMode parameter was used, but the current EditMode is not Vi.</value>
-=======
+  </data>
   <data name="InsertLineAboveDescription" xml:space="preserve">
     <value>Inserts a new empty line above the current line without attempting to execute the input</value>
   </data>
   <data name="InsertLineBelowDescription" xml:space="preserve">
     <value>Inserts a new empty line below the current line without attempting to execute the input</value>
->>>>>>> b0b441c0
   </data>
 </root>