--- conflicted
+++ resolved
@@ -221,13 +221,8 @@
     }
     else
     {
-<<<<<<< HEAD
-    [PSConsoleUtilities.PSConsoleReadLine]::Replace(0, $line.Length, '(' + $line + ')')
-    [PSConsoleUtilities.PSConsoleReadLine]::EndOfLine()
-=======
         [PSConsoleUtilities.PSConsoleReadLine]::Replace(0, $line.Length, '(' + $line + ')')
         [PSConsoleUtilities.PSConsoleReadLine]::EndOfLine()
->>>>>>> f3fbecae
     }
 }
 
