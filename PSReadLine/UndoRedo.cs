﻿using System;
using System.Collections.Generic;
using System.Diagnostics;

namespace PSConsoleUtilities
{
    public partial class PSConsoleReadLine
    {
        private void SaveEditItem(EditItem editItem)
        {
            // If there is some sort of edit after an undo, forget
            // the
            int removeCount = _edits.Count - _undoEditIndex;
            if (removeCount > 0)
            {
                _edits.RemoveRange(_undoEditIndex, removeCount);
            }
            _edits.Add(editItem);
            _undoEditIndex = _edits.Count;
            _editGroupCount++;
        }

        private void StartEditGroup()
        {
            _pushedEditGroupCount.Push(_editGroupCount);
            _editGroupCount = 0;
        }

        private void EndEditGroup(Action<ConsoleKeyInfo?, object> instigator = null, object instigatorArg = null)
        {
            // The last _editGroupCount edits are treated as a single item for undo
            var start = _edits.Count - _editGroupCount;
            var groupedEditItems = _edits.GetRange(start, _editGroupCount);
            _edits.RemoveRange(start, _editGroupCount);
            SaveEditItem(GroupedEdit.Create(groupedEditItems, instigator, instigatorArg));
            _editGroupCount = _pushedEditGroupCount.Pop();
        }

        /// <summary>
        /// Undo a previous edit.
        /// </summary>
        public static void Undo(ConsoleKeyInfo? key = null, object arg = null)
        {
            if (_singleton._undoEditIndex > 0)
            {
                _singleton._edits[_singleton._undoEditIndex - 1].Undo();
                _singleton._undoEditIndex--;
                if (_singleton._options.EditMode == EditMode.Vi && _singleton._current >= _singleton._buffer.Length)
                {
                    _singleton._current = _singleton._buffer.Length - 1;
                }
                _singleton.Render();
            }
            else
            {
                Ding();
            }
        }

        /// <summary>
        /// Undo an undo.
        /// </summary>
        public static void Redo(ConsoleKeyInfo? key = null, object arg = null)
        {
            if (_singleton._undoEditIndex < _singleton._edits.Count)
            {
                _singleton._edits[_singleton._undoEditIndex].Redo();
                _singleton._undoEditIndex++;
                _singleton.Render();
            }
            else
            {
                Ding();
            }
        }

        abstract class EditItem
        {
<<<<<<< HEAD
            public Action<ConsoleKeyInfo?, object> _instigator = null;
            public object _instigatorArg = null;

            public abstract void Undo(PSConsoleReadLine singleton);
            public abstract void Redo(PSConsoleReadLine singleton);
=======
            public abstract void Undo();
            public abstract void Redo();
>>>>>>> 3223a5f8
        }

        [DebuggerDisplay("Insert '{_insertedCharacter}' ({_insertStartPosition})")]
        class EditItemInsertChar : EditItem
        {
            // The character inserted is not needed for undo, only for redo
            private char _insertedCharacter;
            private int _insertStartPosition;

            public static EditItem Create(char character, int position)
            {
                return new EditItemInsertChar
                {
                    _insertedCharacter = character,
                    _insertStartPosition = position
                };
            }

            public override void Undo()
            {
                Debug.Assert(_singleton._buffer[_insertStartPosition] == _insertedCharacter, "Character to undo is not what it should be");
                _singleton._buffer.Remove(_insertStartPosition, 1);
                _singleton._current = _insertStartPosition;
            }

            public override void Redo()
            {
                _singleton._buffer.Insert(_insertStartPosition, _insertedCharacter);
                _singleton._current++;
            }
        }

        [DebuggerDisplay("Insert '{_insertedString}' ({_insertStartPosition})")]
        class EditItemInsertString : EditItem
        {
            // The string inserted tells us the length to delete on undo.
            // The contents of the string are only needed for redo.
            private string _insertedString;
            private int _insertStartPosition;

            public static EditItem Create(string str, int position)
            {
                return new EditItemInsertString
                {
                    _insertedString = str,
                    _insertStartPosition = position
                };
            }

            public override void Undo()
            {
                Debug.Assert(_singleton._buffer.ToString(_insertStartPosition, _insertedString.Length).Equals(_insertedString),
                    "Character to undo is not what it should be");
                _singleton._buffer.Remove(_insertStartPosition, _insertedString.Length);
                _singleton._current = _insertStartPosition;
            }

            public override void Redo()
            {
                _singleton._buffer.Insert(_insertStartPosition, _insertedString);
                _singleton._current += _insertedString.Length;
            }
        }

        [DebuggerDisplay("Delete '{_deletedString}' ({_deleteStartPosition})")]
        class EditItemDelete : EditItem
        {
            private string _deletedString;
            private int _deleteStartPosition;

            public static EditItem Create(string str, int position, Action<ConsoleKeyInfo?, object> instigator = null, object instigatorArg = null)
            {
                return new EditItemDelete
                {
                    _deletedString = str,
                    _deleteStartPosition = position,
                    _instigator = instigator,
                    _instigatorArg = instigatorArg
                };
            }

            public override void Undo()
            {
                _singleton._buffer.Insert(_deleteStartPosition, _deletedString);
                _singleton._current = _deleteStartPosition + _deletedString.Length;
            }

            public override void Redo()
            {
                _singleton._buffer.Remove(_deleteStartPosition, _deletedString.Length);
                _singleton._current = _deleteStartPosition;
            }
        }

        class GroupedEdit : EditItem
        {
            private List<EditItem> _groupedEditItems;

            public static EditItem Create(List<EditItem> groupedEditItems, Action<ConsoleKeyInfo?, object> instigator = null, object instigatorArg = null)
            {
                return new GroupedEdit
                {
                    _groupedEditItems = groupedEditItems,
                    _instigator = instigator,
                    _instigatorArg = instigatorArg
                };
            }

            public override void Undo()
            {
                for (int i = _groupedEditItems.Count - 1; i >= 0; i--)
                {
                    _groupedEditItems[i].Undo();
                }
            }

            public override void Redo()
            {
                foreach (var editItem in _groupedEditItems)
                {
                    editItem.Redo();
                }
            }
        }
    }
}<|MERGE_RESOLUTION|>--- conflicted
+++ resolved
@@ -76,16 +76,11 @@
 
         abstract class EditItem
         {
-<<<<<<< HEAD
             public Action<ConsoleKeyInfo?, object> _instigator = null;
             public object _instigatorArg = null;
 
-            public abstract void Undo(PSConsoleReadLine singleton);
-            public abstract void Redo(PSConsoleReadLine singleton);
-=======
             public abstract void Undo();
             public abstract void Redo();
->>>>>>> 3223a5f8
         }
 
         [DebuggerDisplay("Insert '{_insertedCharacter}' ({_insertStartPosition})")]
