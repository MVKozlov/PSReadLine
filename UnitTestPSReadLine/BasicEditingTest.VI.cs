--- conflicted
+++ resolved
@@ -746,16 +746,6 @@
         }
 
         [TestMethod]
-<<<<<<< HEAD
-        public void ViTestComplete()
-        {
-            TestSetup(KeyMode.Vi);
-
-            Test("ambiguousness", Keys(
-                "ambag", CheckThat(() => AssertLineIs("ambag")),
-                _.Escape, "hCig", _.Tab, CheckThat(() => AssertLineIs("ambiguous1")),
-                _.Escape, "Cness"
-=======
         public void ViTestChangeChar()
         {
             TestSetup(KeyMode.Vi);
@@ -804,7 +794,6 @@
                 'u', CheckThat(() => AssertLineIs("0123456")), CheckThat(() => AssertCursorLeftIs(6)),
                 "0cT0abc", _.Escape, CheckThat(() => AssertLineIs("0bc123456")),
                 'u'
->>>>>>> c13ad547
                 ));
         }
     }
